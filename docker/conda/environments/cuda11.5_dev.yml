--- conflicted
+++ resolved
@@ -32,10 +32,6 @@
     - cmake=3.24
     - configargparse=1.5
     - cuda-nvml-dev=11.5
-<<<<<<< HEAD
-    - nvcc_linux-64=11.5
-=======
->>>>>>> 987e6bfc
     - cuda-python<=11.5.0 # Remove when Issue #251 is closed
     - cudatoolkit=11.5
     - cudf 22.08
@@ -87,10 +83,6 @@
     - scikit-build=0.13
     - sphinx
     - sphinx_rtd_theme
-<<<<<<< HEAD
-    - mrc=23.01
-=======
->>>>>>> 987e6bfc
     - sysroot_linux-64=2.17
     - tqdm=4
     - typing_utils=0.1
