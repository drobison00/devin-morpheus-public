--- conflicted
+++ resolved
@@ -88,12 +88,9 @@
     - rapidjson=1.1.0
     - scikit-build=0.17.1
     - scikit-learn=1.2.2
-<<<<<<< HEAD
     - sphinx
     - sphinx_rtd_theme
     - sqlalchemy<=1.9
-=======
->>>>>>> e50a3a95
     - sysroot_linux-64=2.17
     - tritonclient=2.26 #  Required by NvTabular, force the version, so we get protobufs compatible with 4.21
     - tqdm=4
