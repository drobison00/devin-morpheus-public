--- conflicted
+++ resolved
@@ -38,19 +38,5 @@
   "fixed_columns": true,
   "columns": ["column1", "column2", "column3"],
   "use_cpp": true
-<<<<<<< HEAD
 }
-```
-
-### Default Settings
-
-| Property       | Value              |
-| -------------- | ------------------|
-| columns        | None               |
-| exclude        | [r'^ID$', r'^_ts_']|
-| fixed_columns  | True               |
-| include        | None               |
-| use_cpp        | False              |
-=======
-}
->>>>>>> efd20bd0
+```