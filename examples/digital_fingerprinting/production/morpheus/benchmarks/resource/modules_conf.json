--- conflicted
+++ resolved
@@ -2,7 +2,6 @@
   "module_id": "DFPDeployment",
   "module_name": "dfp_deployment",
   "namespace": "morpheus",
-<<<<<<< HEAD
   "fsspec": {
     "loaders": [{
         "id": "fsspec"
@@ -47,54 +46,6 @@
         "fallback_username": "generic_user"
       }
     },
-=======
-  "DFPPreproc": {
-    "fsspec": {
-      "loaders": [
-        {
-          "id": "fsspec"
-        }
-      ]
-    },
-    "FileBatcher": {
-      "sampling_rate_s": 0,
-      "start_time": null,
-      "end_time": null,
-      "iso_date_regex_pattern": "(?P<year>\\d{4})-(?P<month>\\d{1,2})-(?P<day>\\d{1,2})T(?P<hour>\\d{1,2})(:|_)(?P<minute>\\d{1,2})(:|_)(?P<second>\\d{1,2})(?P<microsecond>\\.\\d{1,6})?Z",
-      "timestamp_column_name": "timestamp",
-      "period": "D",
-      "userid_column_name": "username",
-      "parser_kwargs": {
-        "lines": false,
-        "orient": "records"
-      },
-      "cache_dir": "./.cache/dfp",
-      "filter_null": true,
-      "file_type": "JSON",
-      "schema": {
-        "schema_str": null,
-        "encoding": null
-      }
-    },
-    "file_to_df": {
-      "loaders": [
-        {
-          "id": "file_to_df"
-        }
-      ]
-    },
-    "DFPSplitUsers": {
-      "include_generic": true,
-      "include_individual": false,
-      "skip_users": [],
-      "only_users": [],
-      "timestamp_column_name": "timestamp",
-      "userid_column_name": "username",
-      "fallback_username": "generic_user"
-    }
-  },
-  "DFPTra": {
->>>>>>> 3398a200
     "DFPRollingWindow": {
       "min_history": 300,
       "min_increment": 300,
