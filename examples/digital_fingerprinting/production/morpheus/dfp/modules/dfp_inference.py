--- conflicted
+++ resolved
@@ -83,12 +83,6 @@
 
         with payload.mutable_dataframe() as dfm:
             df_user = dfm.to_pandas()
-<<<<<<< HEAD
-
-        df_user[timestamp_column_name] = pd.to_datetime(df_user[timestamp_column_name], utc=True)
-        remove_tz_inplace(df_user)
-=======
->>>>>>> 490955f7
 
         try:
             model_cache: ModelCache = get_model(user_id)
