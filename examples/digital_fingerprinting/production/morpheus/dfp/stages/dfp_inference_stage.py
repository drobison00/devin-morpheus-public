--- conflicted
+++ resolved
@@ -96,18 +96,17 @@
             model_cache = self.get_model(user_id)
 
             if (model_cache is None):
-                logger.warning("Could not find model for user %s", user_id)
-                return None
-                # raise RuntimeError("Could not find model for user {}".format(user_id))
+                raise RuntimeError(f"Could not find model for user {user_id}")
 
             loaded_model = model_cache.load_model(self._client)
 
-            post_model_time = time.time()
+        except Exception:
+            logger.exception("Error trying to get model", exc_info=True)
+            return None
 
-            results_df = loaded_model.get_results(df_user, return_abs=True)
-        except Exception as e:
-            logger.exception("(%s) Error trying to get model: %s", user_id, str(e))
-            return None
+        post_model_time = time.time()
+
+        results_df = loaded_model.get_results(df_user, return_abs=True)
 
         # Create an output message to allow setting meta
         output_message = MultiDFPMessage(meta=message.meta,
@@ -131,15 +130,9 @@
 
         return output_message
 
-<<<<<<< HEAD
-    def _build_single(self, builder: mrc.Builder, input_stream: StreamPair) -> StreamPair:
+    def _build_single(self, builder: mrc.Builder, input_node: mrc.SegmentObject) -> mrc.SegmentObject:
         node = builder.make_node(self.unique_name, ops.map(self.on_data), ops.filter(lambda x: x is not None))
-        builder.make_edge(input_stream[0], node)
-=======
-    def _build_single(self, builder: mrc.Builder, input_node: mrc.SegmentObject) -> mrc.SegmentObject:
-        node = builder.make_node(self.unique_name, ops.map(self.on_data))
         builder.make_edge(input_node, node)
->>>>>>> a0084e30
 
         # node.launch_options.pe_count = self._config.num_threads
 
