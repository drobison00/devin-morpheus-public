# Copyright (c) 2022-2023, NVIDIA CORPORATION.
#
# Licensed under the Apache License, Version 2.0 (the "License");
# you may not use this file except in compliance with the License.
# You may obtain a copy of the License at
#
#     http://www.apache.org/licenses/LICENSE-2.0
#
# Unless required by applicable law or agreed to in writing, software
# distributed under the License is distributed on an "AS IS" BASIS,
# WITHOUT WARRANTIES OR CONDITIONS OF ANY KIND, either express or implied.
# See the License for the specific language governing permissions and
# limitations under the License.
"""DFP training & inference pipelines for Azure Active Directory logs."""

import functools
import logging
import os
import typing
from datetime import datetime
from datetime import timedelta
from datetime import timezone

import click
import mlflow
import pandas as pd
from dfp.stages.dfp_file_batcher_stage import DFPFileBatcherStage
from dfp.stages.dfp_file_to_df import DFPFileToDataFrameStage
from dfp.stages.dfp_inference_stage import DFPInferenceStage
from dfp.stages.dfp_mlflow_model_writer import DFPMLFlowModelWriterStage
from dfp.stages.dfp_postprocessing_stage import DFPPostprocessingStage
from dfp.stages.dfp_preprocessing_stage import DFPPreprocessingStage
from dfp.stages.dfp_rolling_window_stage import DFPRollingWindowStage
from dfp.stages.dfp_split_users_stage import DFPSplitUsersStage
from dfp.stages.dfp_training import DFPTraining
from dfp.stages.multi_file_source import MultiFileSource
from dfp.utils.regex_utils import iso_date_regex

from morpheus.cli.utils import get_log_levels
from morpheus.cli.utils import get_package_relative_file
from morpheus.cli.utils import load_labels_file
from morpheus.cli.utils import parse_log_level
from morpheus.common import FileTypes
from morpheus.common import FilterSource
from morpheus.config import Config
from morpheus.config import ConfigAutoEncoder
from morpheus.config import CppConfig
from morpheus.pipeline import LinearPipeline
from morpheus.stages.general.monitor_stage import MonitorStage
from morpheus.stages.output.write_to_file_stage import WriteToFileStage
from morpheus.stages.postprocess.filter_detections_stage import FilterDetectionsStage
from morpheus.stages.postprocess.serialize_stage import SerializeStage
from morpheus.utils.column_info import ColumnInfo
from morpheus.utils.column_info import DataFrameInputSchema
from morpheus.utils.column_info import DateTimeColumn
from morpheus.utils.column_info import DistinctIncrementColumn
from morpheus.utils.column_info import IncrementColumn
from morpheus.utils.column_info import RenameColumn
from morpheus.utils.column_info import StringCatColumn
from morpheus.utils.file_utils import date_extractor
from morpheus.utils.logger import configure_logging


def _file_type_name_to_enum(file_type: str) -> FileTypes:
    """Converts a file type name to a FileTypes enum."""
    if (file_type == "JSON"):
        return FileTypes.JSON
    elif (file_type == "CSV"):
        return FileTypes.CSV
    elif (file_type == "PARQUET"):
        return FileTypes.PARQUET
    else:
        return FileTypes.Auto


@click.command()
@click.option(
    "--train_users",
    type=click.Choice(["all", "generic", "individual", "none"], case_sensitive=False),
    help=("Indicates whether or not to train per user or a generic model for all users. "
          "Selecting none runs the inference pipeline."),
)
@click.option(
    "--skip_user",
    multiple=True,
    type=str,
    help="User IDs to skip. Mutually exclusive with only_user",
)
@click.option(
    "--only_user",
    multiple=True,
    type=str,
    help="Only users specified by this option will be included. Mutually exclusive with skip_user",
)
@click.option(
    "--start_time",
    type=click.DateTime(
        formats=['%Y-%m-%d', '%Y-%m-%dT%H:%M:%S', '%Y-%m-%d %H:%M:%S', '%Y-%m-%dT%H:%M:%S%z', '%Y-%m-%d %H:%M:%S%z']),
    default=None,
    help="The start of the time window, if undefined start_date will be `now()-duration`",
)
@click.option(
    "--duration",
    type=str,
    default="60d",
    help="The duration to run starting from start_time",
)
@click.option(
    "--cache_dir",
    type=str,
    default="./.cache/dfp",
    show_envvar=True,
    help="The location to cache data such as S3 downloads and pre-processed data",
)
@click.option("--log_level",
              default=logging.getLevelName(Config().log_level),
              type=click.Choice(get_log_levels(), case_sensitive=False),
              callback=parse_log_level,
              help="Specify the logging level to use.")
@click.option("--sample_rate_s",
              type=int,
              default=0,
              show_envvar=True,
              help="Minimum time step, in milliseconds, between object logs.")
@click.option("--filter_threshold",
              type=float,
              default=2.0,
              show_envvar=True,
              help="Filter out inference results below this threshold")
@click.option(
    "--input_file",
    "-f",
    type=str,
    multiple=True,
    help=("List of files to process. Can specify multiple arguments for multiple files. "
          "Also accepts glob (*) wildcards and schema prefixes such as `s3://`. "
          "For example, to make a local cache of an s3 bucket, use `filecache::s3://mybucket/*`. "
          "Refer to fsspec documentation for list of possible options."),
)
@click.option(
    "--file_type_override",
    "-t",
    type=click.Choice(["AUTO", "JSON", "CSV", "PARQUET"], case_sensitive=False),
    default="JSON",
    help="Override the detected file type. Values can be 'AUTO', 'JSON', 'CSV', or 'PARQUET'.",
    callback=lambda _, __, value: None if value is None else _file_type_name_to_enum(value)
)
@click.option('--watch_inputs',
              type=bool,
              is_flag=True,
              default=False,
              help=("Instructs the pipeline to continuously check the paths specified by `--input_file` for new files. "
                    "This assumes that the at least one paths contains a wildcard."))
@click.option("--watch_interval",
              type=float,
              default=1.0,
              help=("Amount of time, in seconds, to wait between checks for new files. "
                    "Only used if --watch_inputs is set."))
@click.option('--tracking_uri',
              type=str,
              default="http://mlflow:5000",
              help=("The MLflow tracking URI to connect to the tracking backend."))
@click.option('--mlflow_experiment_name_template',
              type=str,
              default="dfp/azure/training/{reg_model_name}",
              help="The MLflow experiment name template to use when logging experiments. ")
@click.option('--mlflow_model_name_template',
              type=str,
              default="DFP-azure-{user_id}",
              help="The MLflow model name template to use when logging models. ")
def run_pipeline(train_users,
                 skip_user: typing.Tuple[str],
                 only_user: typing.Tuple[str],
                 start_time: datetime,
                 duration,
                 cache_dir,
                 log_level,
                 sample_rate_s,
                 filter_threshold,
<<<<<<< HEAD
                 file_type_override,
=======
                 mlflow_experiment_name_template,
                 mlflow_model_name_template,
>>>>>>> c521cd41
                 **kwargs):
    """Runs the DFP pipeline."""
    # To include the generic, we must be training all or generic
    include_generic = train_users in ("all", "generic")

    # To include individual, we must be either training or inferring
    include_individual = train_users != "generic"

    # None indicates we aren't training anything
    is_training = train_users != "none"

    skip_users = list(skip_user)
    only_users = list(only_user)

    duration = timedelta(seconds=pd.Timedelta(duration).total_seconds())
    if start_time is None:
        end_time = datetime.now(tz=timezone.utc)
        start_time = end_time - duration
    else:
        if start_time.tzinfo is None:
            start_time = start_time.replace(tzinfo=timezone.utc)

        end_time = start_time + duration

    # Enable the Morpheus logger
    configure_logging(log_level=log_level)
    logging.getLogger("mlflow").setLevel(log_level)

    if (len(skip_users) > 0 and len(only_users) > 0):
        logging.error("Option --skip_user and --only_user are mutually exclusive. Exiting")

    logger = logging.getLogger(f"morpheus.{__name__}")

    logger.info("Running training pipeline with the following options: ")
    logger.info("Train generic_user: %s", include_generic)
    logger.info("Skipping users: %s", skip_users)
    logger.info("Start Time: %s", start_time)
    logger.info("Duration: %s", duration)
    logger.info("Cache Dir: %s", cache_dir)

    if ("tracking_uri" in kwargs):
        # Initialize ML Flow
        mlflow.set_tracking_uri(kwargs["tracking_uri"])
        logger.info("Tracking URI: %s", mlflow.get_tracking_uri())

    config = Config()

    CppConfig.set_should_use_cpp(False)

    config.num_threads = os.cpu_count()

    config.ae = ConfigAutoEncoder()

    config.ae.feature_columns = load_labels_file(get_package_relative_file("data/columns_ae_azure.txt"))
    config.ae.userid_column_name = "username"
    config.ae.timestamp_column_name = "timestamp"

    # Specify the column names to ensure all data is uniform
    source_column_info = [
        DateTimeColumn(name=config.ae.timestamp_column_name, dtype=datetime, input_name="time"),
        RenameColumn(name=config.ae.userid_column_name, dtype=str, input_name="properties.userPrincipalName"),
        RenameColumn(name="appDisplayName", dtype=str, input_name="properties.appDisplayName"),
        ColumnInfo(name="category", dtype=str),
        RenameColumn(name="clientAppUsed", dtype=str, input_name="properties.clientAppUsed"),
        RenameColumn(name="deviceDetailbrowser", dtype=str, input_name="properties.deviceDetail.browser"),
        RenameColumn(name="deviceDetaildisplayName", dtype=str, input_name="properties.deviceDetail.displayName"),
        RenameColumn(name="deviceDetailoperatingSystem",
                     dtype=str,
                     input_name="properties.deviceDetail.operatingSystem"),
        StringCatColumn(name="location",
                        dtype=str,
                        input_columns=[
                            "properties.location.city",
                            "properties.location.countryOrRegion",
                        ],
                        sep=", "),
        RenameColumn(name="statusfailureReason", dtype=str, input_name="properties.status.failureReason"),
    ]

    source_schema = DataFrameInputSchema(json_columns=["properties"], column_info=source_column_info)

    # Preprocessing schema
    preprocess_column_info = [
        ColumnInfo(name=config.ae.timestamp_column_name, dtype=datetime),
        ColumnInfo(name=config.ae.userid_column_name, dtype=str),
        ColumnInfo(name="appDisplayName", dtype=str),
        ColumnInfo(name="clientAppUsed", dtype=str),
        ColumnInfo(name="deviceDetailbrowser", dtype=str),
        ColumnInfo(name="deviceDetaildisplayName", dtype=str),
        ColumnInfo(name="deviceDetailoperatingSystem", dtype=str),
        ColumnInfo(name="statusfailureReason", dtype=str),

        # Derived columns
        IncrementColumn(name="logcount",
                        dtype=int,
                        input_name=config.ae.timestamp_column_name,
                        groupby_column=config.ae.userid_column_name),
        DistinctIncrementColumn(name="locincrement",
                                dtype=int,
                                input_name="location",
                                groupby_column=config.ae.userid_column_name,
                                timestamp_column=config.ae.timestamp_column_name),
        DistinctIncrementColumn(name="appincrement",
                                dtype=int,
                                input_name="appDisplayName",
                                groupby_column=config.ae.userid_column_name,
                                timestamp_column=config.ae.timestamp_column_name)
    ]

    preprocess_schema = DataFrameInputSchema(column_info=preprocess_column_info, preserve_columns=["_batch_id"])

    # Create a linear pipeline object
    pipeline = LinearPipeline(config)

    pipeline.set_source(
        MultiFileSource(config,
                        filenames=list(kwargs["input_file"]),
                        watch=kwargs["watch_inputs"],
                        watch_interval=kwargs["watch_interval"]))

    # Batch files into batches by time. Use the default ISO date extractor from the filename
    pipeline.add_stage(
        DFPFileBatcherStage(config,
                            period="D",
                            sampling_rate_s=sample_rate_s,
                            date_conversion_func=functools.partial(date_extractor, filename_regex=iso_date_regex),
                            start_time=start_time,
                            end_time=end_time))

    # Output is a list of fsspec files. Convert to DataFrames. This caches downloaded data
    pipeline.add_stage(
        DFPFileToDataFrameStage(config,
                                schema=source_schema,
                                file_type=file_type_override,
                                parser_kwargs={
                                    "lines": False, "orient": "records"
                                },
                                cache_dir=cache_dir))

    pipeline.add_stage(MonitorStage(config, description="Input data rate"))

    # This will split users or just use one single user
    pipeline.add_stage(
        DFPSplitUsersStage(config,
                           include_generic=include_generic,
                           include_individual=include_individual,
                           skip_users=skip_users,
                           only_users=only_users))

    # Next, have a stage that will create rolling windows
    pipeline.add_stage(
        DFPRollingWindowStage(
            config,
            min_history=300 if is_training else 1,
            min_increment=300 if is_training else 0,
            # For inference, we only ever want 1 day max
            max_history="60d" if is_training else "1d",
            cache_dir=cache_dir))

    # Output is UserMessageMeta -- Cached frame set
    pipeline.add_stage(DFPPreprocessingStage(config, input_schema=preprocess_schema))

    model_name_formatter = mlflow_model_name_template
    experiment_name_formatter = mlflow_experiment_name_template

    if (is_training):
        # Finally, perform training which will output a model
        pipeline.add_stage(DFPTraining(config, validation_size=0.10))

        pipeline.add_stage(MonitorStage(config, description="Training rate", smoothing=0.001))

        # Write that model to MLFlow
        pipeline.add_stage(
            DFPMLFlowModelWriterStage(config,
                                      model_name_formatter=model_name_formatter,
                                      experiment_name_formatter=experiment_name_formatter))
    else:
        # Perform inference on the preprocessed data
        pipeline.add_stage(DFPInferenceStage(config, model_name_formatter=model_name_formatter))

        pipeline.add_stage(MonitorStage(config, description="Inference rate", smoothing=0.001))

        # Filter for only the anomalous logs
        pipeline.add_stage(
            FilterDetectionsStage(config,
                                  threshold=filter_threshold,
                                  filter_source=FilterSource.DATAFRAME,
                                  field_name='mean_abs_z'))
        pipeline.add_stage(DFPPostprocessingStage(config))

        # Exclude the columns we don't want in our output
        pipeline.add_stage(SerializeStage(config, exclude=['batch_count', 'origin_hash', '_row_hash', '_batch_id']))

        # Write all anomalies to a CSV file
        pipeline.add_stage(WriteToFileStage(config, filename="dfp_detections_azure.csv", overwrite=True))

    # Run the pipeline
    pipeline.run()


if __name__ == "__main__":
    # pylint: disable=no-value-for-parameter
    run_pipeline(obj={}, auto_envvar_prefix='DFP', show_default=True, prog_name="dfp")<|MERGE_RESOLUTION|>--- conflicted
+++ resolved
@@ -177,12 +177,9 @@
                  log_level,
                  sample_rate_s,
                  filter_threshold,
-<<<<<<< HEAD
-                 file_type_override,
-=======
                  mlflow_experiment_name_template,
                  mlflow_model_name_template,
->>>>>>> c521cd41
+                 file_type_override,
                  **kwargs):
     """Runs the DFP pipeline."""
     # To include the generic, we must be training all or generic
