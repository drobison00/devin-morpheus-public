--- conflicted
+++ resolved
@@ -59,17 +59,11 @@
     config.mode = PipelineModes.NLP
     config.edge_buffer_size = 128
 
-    # TODO(Devin): Do we need class labels to be numbers?
     config.class_labels = [str(i) for i in range(embedding_size)]
 
     pipe = LinearPipeline(config)
 
-<<<<<<< HEAD
-    # add doca source stage
-    # TODO(Devin): Is a DOCA source stage actually outstanding, or just nice to have?
-=======
     # add rss source stage
->>>>>>> c295bb61
     pipe.set_source(
         RSSSourceStage(config,
                        feed_input=build_rss_urls(),
