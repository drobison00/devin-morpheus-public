# Copyright (c) 2023, NVIDIA CORPORATION.
#
# Licensed under the Apache License, Version 2.0 (the "License");
# you may not use this file except in compliance with the License.
# You may obtain a copy of the License at
#
#     http://www.apache.org/licenses/LICENSE-2.0
#
# Unless required by applicable law or agreed to in writing, software
# distributed under the License is distributed on an "AS IS" BASIS,
# WITHOUT WARRANTIES OR CONDITIONS OF ANY KIND, either express or implied.
# See the License for the specific language governing permissions and
# limitations under the License.

import logging
import time
import typing

from morpheus.config import Config
from morpheus.pipeline.pipeline import Pipeline
from morpheus.stages.general.monitor_stage import MonitorStage
from morpheus.stages.general.trigger_stage import TriggerStage
from morpheus.stages.inference.triton_inference_stage import TritonInferenceStage
from morpheus.stages.output.write_to_vector_db_stage import WriteToVectorDBStage
from morpheus.stages.preprocess.preprocess_nlp_stage import PreprocessNLPStage
<<<<<<< HEAD

from ..common.utils import build_milvus_config
=======
>>>>>>> c2b17065
from .common import process_vdb_sources

logger = logging.getLogger(__name__)


# TODO(Devin): Look into making this a morpheus.llm function call (the whole pipeline)
<<<<<<< HEAD
def pipeline(source_config: typing.Dict,
             vdb_config: typing.Dict,
             pipeline_config: typing.Dict,
             embeddings_config: typing.Dict) -> float:
=======
def pipeline(pipeline_config: Config, source_config: typing.List, vdb_config: typing.Dict,
             embeddings_config: typing.Dict, tokenizer_config: typing.Dict) -> float:
>>>>>>> c2b17065
    """
    Sets up and runs a data processing pipeline based on provided configurations.

    Parameters
    ----------
    source_config : Dict
        Configuration for data sources (e.g., 'rss', 'filesystem').
    vdb_config : Dict
        Configuration for the vector database.
    pipeline_config : Dict
        General configuration for the pipeline (e.g., number of threads, batch sizes).
    embeddings_config : Dict
        Configuration for embeddings (e.g., model name, embedding size).

    Returns
    -------
    float
        The start time of the pipeline execution.
    """

    isolate_embeddings = embeddings_config.get('isolate_embeddings', False)

    pipeline_config.debug = True
    pipe = Pipeline(pipeline_config)

    vdb_sources = process_vdb_sources(pipe, pipeline_config, source_config)

    trigger = None
    if (isolate_embeddings):
        trigger = pipe.add_stage(TriggerStage(pipeline_config))

    nlp_stage = pipe.add_stage(PreprocessNLPStage(pipeline_config, **tokenizer_config.get("model_kwargs", {})))

    monitor_1 = pipe.add_stage(
        MonitorStage(pipeline_config, description="Tokenize rate", unit='events', delayed_start=True))

    embedding_stage = pipe.add_stage(TritonInferenceStage(pipeline_config, **embeddings_config.get('model_kwargs', {})))

    monitor_2 = pipe.add_stage(
        MonitorStage(pipeline_config, description="Inference rate", unit="events", delayed_start=True))

<<<<<<< HEAD
    vector_db = pipe.add_stage(
        WriteToVectorDBStage(config,
                             resource_name=vdb_config.get('resource_name'),
                             resource_kwargs=build_milvus_config(vdb_config.get('resource_schema')),
                             recreate=vdb_config.get('recreate', True),
                             service=vdb_config.get('service'),
                             uri=vdb_config.get('uri')))
=======
    # TODO(Bhargav): Convert WriteToVectorDBStage to module + retain backwards compatibility.
    vector_db = pipe.add_stage(WriteToVectorDBStage(pipeline_config, **vdb_config))
>>>>>>> c2b17065

    monitor_3 = pipe.add_stage(
        MonitorStage(pipeline_config, description="Upload rate", unit="events", delayed_start=True))

    # Connect the pipeline
    for source_output in vdb_sources:
        if (isolate_embeddings):
            pipe.add_edge(source_output, trigger)
        else:
            pipe.add_edge(source_output, nlp_stage)

    if (isolate_embeddings):
        pipe.add_edge(trigger, nlp_stage)

    pipe.add_edge(nlp_stage, monitor_1)
    pipe.add_edge(monitor_1, embedding_stage)
    pipe.add_edge(embedding_stage, monitor_2)
    pipe.add_edge(monitor_2, vector_db)
    pipe.add_edge(vector_db, monitor_3)

    start_time = time.time()

    pipe.run()

    return start_time<|MERGE_RESOLUTION|>--- conflicted
+++ resolved
@@ -23,26 +23,14 @@
 from morpheus.stages.inference.triton_inference_stage import TritonInferenceStage
 from morpheus.stages.output.write_to_vector_db_stage import WriteToVectorDBStage
 from morpheus.stages.preprocess.preprocess_nlp_stage import PreprocessNLPStage
-<<<<<<< HEAD
-
-from ..common.utils import build_milvus_config
-=======
->>>>>>> c2b17065
 from .common import process_vdb_sources
 
 logger = logging.getLogger(__name__)
 
 
 # TODO(Devin): Look into making this a morpheus.llm function call (the whole pipeline)
-<<<<<<< HEAD
-def pipeline(source_config: typing.Dict,
-             vdb_config: typing.Dict,
-             pipeline_config: typing.Dict,
-             embeddings_config: typing.Dict) -> float:
-=======
 def pipeline(pipeline_config: Config, source_config: typing.List, vdb_config: typing.Dict,
              embeddings_config: typing.Dict, tokenizer_config: typing.Dict) -> float:
->>>>>>> c2b17065
     """
     Sets up and runs a data processing pipeline based on provided configurations.
 
@@ -84,18 +72,8 @@
     monitor_2 = pipe.add_stage(
         MonitorStage(pipeline_config, description="Inference rate", unit="events", delayed_start=True))
 
-<<<<<<< HEAD
-    vector_db = pipe.add_stage(
-        WriteToVectorDBStage(config,
-                             resource_name=vdb_config.get('resource_name'),
-                             resource_kwargs=build_milvus_config(vdb_config.get('resource_schema')),
-                             recreate=vdb_config.get('recreate', True),
-                             service=vdb_config.get('service'),
-                             uri=vdb_config.get('uri')))
-=======
     # TODO(Bhargav): Convert WriteToVectorDBStage to module + retain backwards compatibility.
     vector_db = pipe.add_stage(WriteToVectorDBStage(pipeline_config, **vdb_config))
->>>>>>> c2b17065
 
     monitor_3 = pipe.add_stage(
         MonitorStage(pipeline_config, description="Upload rate", unit="events", delayed_start=True))
