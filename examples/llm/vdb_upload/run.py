# Copyright (c) 2023, NVIDIA CORPORATION.
#
# Licensed under the Apache License, Version 2.0 (the "License");
# you may not use this file except in compliance with the License.
# You may obtain a copy of the License at
#
#     http://www.apache.org/licenses/LICENSE-2.0
#
# Unless required by applicable law or agreed to in writing, software
# distributed under the License is distributed on an "AS IS" BASIS,
# WITHOUT WARRANTIES OR CONDITIONS OF ANY KIND, either express or implied.
# See the License for the specific language governing permissions and
# limitations under the License.

import logging
import os

import click

<<<<<<< HEAD
from morpheus.config import Config, PipelineModes
from vdb_upload.helper import build_defualt_milvus_config
from common.utils import build_rss_urls
from common.utils import build_milvus_config
=======
from .vdb_utils import build_cli_configs
from .vdb_utils import build_final_config
from .vdb_utils import is_valid_service
>>>>>>> c231e55d

logger = logging.getLogger(__name__)


<<<<<<< HEAD
def is_valid_service(ctx, param, value):  # pylint: disable=unused-argument
    """
    Validate the provided vector database service name.

    Checks if the given vector database service name is supported and valid. This is used as a callback function
    for a CLI option to ensure that the user inputs a supported service name.

    Parameters
    ----------
    ctx : click.Context
        The context within which the command is being invoked.
    param : click.Parameter
        The parameter object that this function serves as a callback for.
    value : str
        The value of the parameter to validate.

    Returns
    -------
    str
        The validated and lowercased service name.

    Raises
    ------
    click.BadParameter
        If the provided service name is not supported or invalid.
    """
    from morpheus.service.vdb.utils import validate_service
    value = value.lower()
    return validate_service(service_name=value)


def merge_configs(file_config, cli_config):
    """
    Merge two configuration dictionaries, prioritizing the CLI configuration.

    This function merges configurations provided from a file and the CLI, with the CLI configuration taking precedence
    in case of overlapping keys.

    Parameters
    ----------
    file_config : dict
        The configuration dictionary loaded from a file.
    cli_config : dict
        The configuration dictionary provided via CLI arguments.

    Returns
    -------
    dict
        A merged dictionary with CLI configurations overriding file configurations where they overlap.
    """

    merged_config = file_config.copy()
    merged_config.update({k: v for k, v in cli_config.items() if v is not None})
    return merged_config


def build_cli_configs(source_type, enable_cache, embedding_size, isolate_embeddings, embedding_model_name,
                      enable_monitors, file_source, interval_secs, pipeline_batch_size, run_indefinitely, stop_after,
                      vector_db_resource_name, vector_db_service, vector_db_uri, content_chunking_size, num_threads,
                      rss_request_timeout_sec, model_max_batch_size, model_fea_length, triton_server_url, feed_inputs):
    """
    Create configuration dictionaries based on CLI arguments.

    Constructs individual configuration dictionaries for various components of the data processing pipeline,
    such as source, embeddings, pipeline, tokenizer, and vector database configurations.

    Parameters
    ----------
    source_type : list of str
        Types of data sources (e.g., 'rss', 'filesystem').
    enable_cache : bool
        Flag to enable caching.
    embedding_size : int
        Size of the embeddings.
    isolate_embeddings : bool
        Flag to isolate embeddings.
    embedding_model_name : str
        Name of the embedding model.
    enable_monitors : bool
        Flag to enable monitor functionality.
    file_source : list of str
        File sources or paths to be processed.
    interval_secs : int
        Interval in seconds for operations.
    pipeline_batch_size : int
        Batch size for the pipeline.
    run_indefinitely : bool
        Flag to run the process indefinitely.
    stop_after : int
        Stop after a certain number of records.
    vector_db_resource_name : str
        Name of the resource in the vector database.
    vector_db_service : str
        Name of the vector database service.
    vector_db_uri : str
        URI for the vector database server.
    content_chunking_size : int
        Size of content chunks.
    num_threads : int
        Number of threads to use.
    rss_request_timeout_sec : float
        Timeout in seconds for RSS requests.
    model_max_batch_size : int
        Maximum batch size for the model.
    model_fea_length : int
        Feature length for the model.
    triton_server_url : str
        URL of the Triton server.
    feed_inputs : list of str
        RSS feed inputs.

    Returns
    -------
    tuple
        A tuple containing five dictionaries for source, embeddings, pipeline, tokenizer, and vector database configurations.
    """

    # Source Configuration
    cli_source_conf = {}
    if 'rss' in source_type:
        cli_source_conf['rss'] = {
            'type': 'rss',
            'name': 'rss-cli',
            'config': {
                # RSS feeds can take a while to pull, smaller batch sizes allows the pipeline to feel more responsive
                "batch_size": 32,
                "output_batch_size": 2048,
                "cache_dir": "./.cache/http",
                "cooldown_interval_sec": interval_secs,
                "enable_cache": enable_cache,
                "enable_monitor": enable_monitors,
                "feed_input": feed_inputs if feed_inputs else build_rss_urls(),
                "interval_sec": interval_secs,
                "request_timeout_sec": rss_request_timeout_sec,
                "run_indefinitely": run_indefinitely,
                "stop_after_sec": stop_after,
                "web_scraper_config": {
                    "chunk_size": content_chunking_size,
                    "enable_cache": enable_cache,
                }
            }
        }
    if 'filesystem' in source_type:
        cli_source_conf['filesystem'] = {
            'type': 'filesystem',
            'name': 'filesystem-cli',
            'config': {
                "batch_size": pipeline_batch_size,
                "enable_monitor": enable_monitors,
                "extractor_config": {
                    "chunk_size": content_chunking_size,
                    "num_threads": num_threads
                },
                "filenames": file_source,
                "watch": run_indefinitely
            }
        }

    # Embeddings Configuration
    cli_embeddings_conf = {
        "feature_length": model_fea_length,
        "max_batch_size": model_max_batch_size,
        "model_kwargs": {
            "force_convert_inputs": True,
            "model_name": embedding_model_name,
            "server_url": triton_server_url,
            "use_shared_memory": True,
        },
        "num_threads": num_threads,
    }

    # Pipeline Configuration
    cli_pipeline_conf = {
        "edge_buffer_size": 128,
        "embedding_size": embedding_size,
        "feature_length": model_fea_length,
        "isolate_embeddings": isolate_embeddings,
        "max_batch_size": 256,
        "num_threads": num_threads,
        "pipeline_batch_size": pipeline_batch_size,
    }

    # Tokenizer Configuration
    cli_tokenizer_conf = {
        "model_name": "bert-base-uncased-hash",
        "model_kwargs": {
            "add_special_tokens": False,
            "column": "content",
            "do_lower_case": True,
            "truncation": True,
            "vocab_hash_file": "data/bert-base-uncased-hash.txt",
        }
    }

    # VDB Configuration
    cli_vdb_conf = {
        'embedding_size': embedding_size,
        'recreate': True,
        'resource_kwargs': build_defualt_milvus_config(embedding_size) if (vector_db_service == 'milvus') else None,
        'resource_name': vector_db_resource_name,
        'service': vector_db_service,
        'uri': vector_db_uri,
    }

    return cli_source_conf, cli_embeddings_conf, cli_pipeline_conf, cli_tokenizer_conf, cli_vdb_conf


def build_pipeline_config(pipeline_config: dict):
    """
    Construct a pipeline configuration object from a dictionary.

    Parameters
    ----------
    pipeline_config : dict
        A dictionary containing pipeline configuration parameters.

    Returns
    -------
    Config
        A pipeline configuration object populated with values from the input dictionary.

    Notes
    -----
    This function is responsible for mapping a dictionary of configuration parameters
    into a structured configuration object used by the pipeline.
    """

    config = Config()
    config.mode = PipelineModes.NLP

    embedding_size = pipeline_config.get('embedding_size')

    config.num_threads = pipeline_config.get('num_threads')
    config.pipeline_batch_size = pipeline_config.get('pipeline_batch_size')
    config.model_max_batch_size = pipeline_config.get('max_batch_size')
    config.feature_length = pipeline_config.get('feature_length')
    config.edge_buffer_size = pipeline_config.get('edge_buffer_size')
    config.class_labels = [str(i) for i in range(embedding_size)]

    return config


def build_final_config(vdb_conf_path, cli_source_conf, cli_embeddings_conf, cli_pipeline_conf, cli_tokenizer_conf,
                       cli_vdb_conf):
    """
    Load and merge configurations from the CLI and YAML file.

    This function combines the configurations provided via the CLI with those specified in a YAML file.
    If a YAML configuration file is specified and exists, it will merge its settings with the CLI settings,
    with the YAML settings taking precedence.

    Parameters
    ----------
    vdb_conf_path : str
        Path to the YAML configuration file.
    cli_source_conf : dict
        Source configuration provided via CLI.
    cli_embeddings_conf : dict
        Embeddings configuration provided via CLI.
    cli_pipeline_conf : dict
        Pipeline configuration provided via CLI.
    cli_tokenizer_conf : dict
        Tokenizer configuration provided via CLI.
    cli_vdb_conf : dict
        Vector Database (VDB) configuration provided via CLI.

    Returns
    -------
    dict
        A dictionary containing the final merged configuration for the pipeline, including source, embeddings,
        tokenizer, and VDB configurations.

    Notes
    -----
    The function prioritizes the YAML file configurations over CLI configurations. In case of overlapping
    settings, the values from the YAML file will overwrite those from the CLI.
    """
    final_config = {}

    # Load and merge configurations from the YAML file if it exists
    if vdb_conf_path:
        with open(vdb_conf_path, 'r') as file:
            vdb_pipeline_config = yaml.safe_load(file).get('vdb_pipeline', {})

        embeddings_conf = merge_configs(vdb_pipeline_config.get('embeddings', {}), cli_embeddings_conf)
        pipeline_conf = merge_configs(vdb_pipeline_config.get('pipeline', {}), cli_pipeline_conf)
        source_conf = vdb_pipeline_config.get('sources', []) + list(cli_source_conf.values())
        tokenizer_conf = merge_configs(vdb_pipeline_config.get('tokenizer', {}), cli_tokenizer_conf)
        vdb_conf = vdb_pipeline_config.get('vdb', {})
        resource_schema = vdb_conf.pop("resource_schema", None)
        
        if resource_schema:
            vdb_conf["resource_kwargs"] = build_milvus_config(resource_schema)
        vdb_conf = merge_configs(vdb_conf, cli_vdb_conf)

        # TODO: class labels depends on this, so it should be a pipeline level parameter, not a vdb level parameter
        pipeline_conf['embedding_size'] = vdb_conf.get('embedding_size', 384)

        final_config.update({
            'embeddings_config': embeddings_conf,
            'pipeline_config': build_pipeline_config(pipeline_conf),
            'source_config': source_conf,
            'tokenizer_config': tokenizer_conf,
            'vdb_config': vdb_conf,
        })
    else:
        # Use CLI configurations only
        final_config.update({
            'embeddings_config': cli_embeddings_conf,
            'pipeline_config': build_pipeline_config(cli_pipeline_conf),
            'source_config': list(cli_source_conf.values()),
            'tokenizer_config': cli_tokenizer_conf,
            'vdb_config': cli_vdb_conf,
        })

    return final_config


=======
>>>>>>> c231e55d
@click.group(name=__name__)
def run():
    pass


@run.command()
@click.option(
    "--content_chunking_size",
    default=512,  # Set a sensible default value
    type=click.IntRange(min=1),  # Ensure that only positive integers are valid
    help="The size of content chunks for processing.")
@click.option(
    "--embedding_size",
    default=384,
    type=click.IntRange(min=1),
    help="Output size of the embedding model",
)
@click.option(
    "--enable_cache",
    is_flag=True,
    default=False,
    help="Enable caching of RSS feed request data.",
)
@click.option("--enable_monitors", is_flag=True, default=False, help="Enable or disable monitor functionality.")
@click.option('--file_source', multiple=True, default=[], type=str, help='List of file sources/paths to be processed.')
@click.option('--feed_inputs', multiple=True, default=[], type=str, help='List of RSS source feeds to process.')
@click.option(
    "--interval_secs",
    default=600,
    type=click.IntRange(min=1),
    help="Interval in seconds between fetching new feed items.",
)
@click.option("--isolate_embeddings",
              is_flag=True,
              default=False,
              help="Whether to fetch all data prior to executing the rest of the pipeline.")
@click.option(
    "--model_fea_length",
    default=512,
    type=click.IntRange(min=1),
    help="Features length to use for the model",
)
@click.option(
    "--model_max_batch_size",
    default=64,
    type=click.IntRange(min=1),
    help="Max batch size to use for the model",
)
@click.option(
    "--embedding_model_name",
    required=True,
    default='all-MiniLM-L6-v2',
    help="The name of the model that is deployed on Triton server",
)
@click.option(
    "--num_threads",
    default=os.cpu_count(),
    type=click.IntRange(min=1),
    help="Number of internal pipeline threads to use",
)
@click.option(
    "--pipeline_batch_size",
    default=1024,
    type=click.IntRange(min=1),
    help=("Internal batch size for the pipeline. Can be much larger than the model batch size. "
          "Also used for Kafka consumers"),
)
@click.option(
    "--run_indefinitely",
    is_flag=True,
    default=False,
    help="Indicates whether the process should run continuously.",
)
@click.option(
    "--rss_request_timeout_sec",
    default=2.0,  # Set a default value, adjust as needed
    type=click.FloatRange(min=0.0),  # Ensure that only non-negative floats are valid
    help="Timeout in seconds for RSS feed requests.")
@click.option("--source_type",
              multiple=True,
              type=click.Choice(['rss', 'filesystem'], case_sensitive=False),
              default=[],
              show_default=True,
              help="The type of source to use. Can specify multiple times for different source types.")
@click.option(
    "--stop_after",
    default=0,
    type=click.IntRange(min=0),
    help="Stop after emitting this many records from the RSS source stage. Useful for testing. Disabled if `0`",
)
@click.option(
    "--triton_server_url",
    type=str,
    default="localhost:8001",
    help="Triton server URL.",
)
@click.option(
    "--vdb_config_path",
    type=click.Path(exists=True, file_okay=True, dir_okay=False, readable=True),
    default=None,
    help="Path to a YAML configuration file.",
)
@click.option(
    "--vector_db_resource_name",
    type=str,
    default="VDBUploadExample",
    help="The identifier of the resource on which operations are to be performed in the vector database.",
)
@click.option(
    "--vector_db_service",
    type=str,
    default="milvus",
    callback=is_valid_service,
    help="Name of the vector database service to use.",
)
@click.option(
    "--vector_db_uri",
    type=str,
    default="http://localhost:19530",
    help="URI for connecting to Vector Database server.",
)
def pipeline(**kwargs):
    """
    Configure and run the data processing pipeline based on the specified command-line options.

    This function initializes and runs the data processing pipeline using configurations provided
    via command-line options. It supports customization for various components of the pipeline such as
    source type, embedding model, and vector database parameters.

    Parameters
    ----------
    **kwargs : dict
        Keyword arguments containing command-line options.

    Returns
    -------
    The result of the internal pipeline function call.
    """
    vdb_config_path = kwargs.pop('vdb_config_path', None)
    cli_source_conf, cli_embed_conf, cli_pipe_conf, cli_tok_conf, cli_vdb_conf = build_cli_configs(**kwargs)
    final_config = build_final_config(vdb_config_path,
                                      cli_source_conf,
                                      cli_embed_conf,
                                      cli_pipe_conf,
                                      cli_tok_conf,
                                      cli_vdb_conf)

    # Call the internal pipeline function with the final config dictionary
    from .pipeline import pipeline as _pipeline
    return _pipeline(**final_config)


@run.command()
@click.option(
    "--model_name",
    required=True,
    default='all-MiniLM-L6-v2',
    help="The name of the model that is deployed on Triton server",
)
@click.option(
    "--save_cache",
    default=None,
    type=click.Path(file_okay=True, dir_okay=False),
    help="Location to save the cache to",
)
def langchain(**kwargs):
    from .langchain import chain

    return chain(**kwargs)


@run.command()
@click.option(
    "--model_name",
    required=True,
    default='all-MiniLM-L6-v2',
    help="The name of the model that is deployed on Triton server",
)
@click.option(
    "--model_seq_length",
    default=512,
    type=click.IntRange(min=1),
    help="Accepted input size of the text tokens",
)
@click.option(
    "--max_batch_size",
    default=256,
    type=click.IntRange(min=1),
    help="Max batch size for the model config",
)
@click.option(
    "--triton_repo",
    required=True,
    type=click.Path(file_okay=False, dir_okay=True),
    help="Directory of the Triton Model Repo where the model will be saved",
)
@click.option(
    "--output_model_name",
    default=None,
    help="Overrides the model name that is used in triton. Defaults to `model_name`",
)
def export_triton_model(**kwargs):
    from .export_model import build_triton_model

    return build_triton_model(**kwargs)<|MERGE_RESOLUTION|>--- conflicted
+++ resolved
@@ -17,341 +17,13 @@
 
 import click
 
-<<<<<<< HEAD
-from morpheus.config import Config, PipelineModes
-from vdb_upload.helper import build_defualt_milvus_config
-from common.utils import build_rss_urls
-from common.utils import build_milvus_config
-=======
-from .vdb_utils import build_cli_configs
-from .vdb_utils import build_final_config
-from .vdb_utils import is_valid_service
->>>>>>> c231e55d
+from vdb_upload.vdb_utils import build_cli_configs
+from vdb_upload.vdb_utils import build_final_config
+from vdb_upload.vdb_utils import is_valid_service
 
 logger = logging.getLogger(__name__)
 
 
-<<<<<<< HEAD
-def is_valid_service(ctx, param, value):  # pylint: disable=unused-argument
-    """
-    Validate the provided vector database service name.
-
-    Checks if the given vector database service name is supported and valid. This is used as a callback function
-    for a CLI option to ensure that the user inputs a supported service name.
-
-    Parameters
-    ----------
-    ctx : click.Context
-        The context within which the command is being invoked.
-    param : click.Parameter
-        The parameter object that this function serves as a callback for.
-    value : str
-        The value of the parameter to validate.
-
-    Returns
-    -------
-    str
-        The validated and lowercased service name.
-
-    Raises
-    ------
-    click.BadParameter
-        If the provided service name is not supported or invalid.
-    """
-    from morpheus.service.vdb.utils import validate_service
-    value = value.lower()
-    return validate_service(service_name=value)
-
-
-def merge_configs(file_config, cli_config):
-    """
-    Merge two configuration dictionaries, prioritizing the CLI configuration.
-
-    This function merges configurations provided from a file and the CLI, with the CLI configuration taking precedence
-    in case of overlapping keys.
-
-    Parameters
-    ----------
-    file_config : dict
-        The configuration dictionary loaded from a file.
-    cli_config : dict
-        The configuration dictionary provided via CLI arguments.
-
-    Returns
-    -------
-    dict
-        A merged dictionary with CLI configurations overriding file configurations where they overlap.
-    """
-
-    merged_config = file_config.copy()
-    merged_config.update({k: v for k, v in cli_config.items() if v is not None})
-    return merged_config
-
-
-def build_cli_configs(source_type, enable_cache, embedding_size, isolate_embeddings, embedding_model_name,
-                      enable_monitors, file_source, interval_secs, pipeline_batch_size, run_indefinitely, stop_after,
-                      vector_db_resource_name, vector_db_service, vector_db_uri, content_chunking_size, num_threads,
-                      rss_request_timeout_sec, model_max_batch_size, model_fea_length, triton_server_url, feed_inputs):
-    """
-    Create configuration dictionaries based on CLI arguments.
-
-    Constructs individual configuration dictionaries for various components of the data processing pipeline,
-    such as source, embeddings, pipeline, tokenizer, and vector database configurations.
-
-    Parameters
-    ----------
-    source_type : list of str
-        Types of data sources (e.g., 'rss', 'filesystem').
-    enable_cache : bool
-        Flag to enable caching.
-    embedding_size : int
-        Size of the embeddings.
-    isolate_embeddings : bool
-        Flag to isolate embeddings.
-    embedding_model_name : str
-        Name of the embedding model.
-    enable_monitors : bool
-        Flag to enable monitor functionality.
-    file_source : list of str
-        File sources or paths to be processed.
-    interval_secs : int
-        Interval in seconds for operations.
-    pipeline_batch_size : int
-        Batch size for the pipeline.
-    run_indefinitely : bool
-        Flag to run the process indefinitely.
-    stop_after : int
-        Stop after a certain number of records.
-    vector_db_resource_name : str
-        Name of the resource in the vector database.
-    vector_db_service : str
-        Name of the vector database service.
-    vector_db_uri : str
-        URI for the vector database server.
-    content_chunking_size : int
-        Size of content chunks.
-    num_threads : int
-        Number of threads to use.
-    rss_request_timeout_sec : float
-        Timeout in seconds for RSS requests.
-    model_max_batch_size : int
-        Maximum batch size for the model.
-    model_fea_length : int
-        Feature length for the model.
-    triton_server_url : str
-        URL of the Triton server.
-    feed_inputs : list of str
-        RSS feed inputs.
-
-    Returns
-    -------
-    tuple
-        A tuple containing five dictionaries for source, embeddings, pipeline, tokenizer, and vector database configurations.
-    """
-
-    # Source Configuration
-    cli_source_conf = {}
-    if 'rss' in source_type:
-        cli_source_conf['rss'] = {
-            'type': 'rss',
-            'name': 'rss-cli',
-            'config': {
-                # RSS feeds can take a while to pull, smaller batch sizes allows the pipeline to feel more responsive
-                "batch_size": 32,
-                "output_batch_size": 2048,
-                "cache_dir": "./.cache/http",
-                "cooldown_interval_sec": interval_secs,
-                "enable_cache": enable_cache,
-                "enable_monitor": enable_monitors,
-                "feed_input": feed_inputs if feed_inputs else build_rss_urls(),
-                "interval_sec": interval_secs,
-                "request_timeout_sec": rss_request_timeout_sec,
-                "run_indefinitely": run_indefinitely,
-                "stop_after_sec": stop_after,
-                "web_scraper_config": {
-                    "chunk_size": content_chunking_size,
-                    "enable_cache": enable_cache,
-                }
-            }
-        }
-    if 'filesystem' in source_type:
-        cli_source_conf['filesystem'] = {
-            'type': 'filesystem',
-            'name': 'filesystem-cli',
-            'config': {
-                "batch_size": pipeline_batch_size,
-                "enable_monitor": enable_monitors,
-                "extractor_config": {
-                    "chunk_size": content_chunking_size,
-                    "num_threads": num_threads
-                },
-                "filenames": file_source,
-                "watch": run_indefinitely
-            }
-        }
-
-    # Embeddings Configuration
-    cli_embeddings_conf = {
-        "feature_length": model_fea_length,
-        "max_batch_size": model_max_batch_size,
-        "model_kwargs": {
-            "force_convert_inputs": True,
-            "model_name": embedding_model_name,
-            "server_url": triton_server_url,
-            "use_shared_memory": True,
-        },
-        "num_threads": num_threads,
-    }
-
-    # Pipeline Configuration
-    cli_pipeline_conf = {
-        "edge_buffer_size": 128,
-        "embedding_size": embedding_size,
-        "feature_length": model_fea_length,
-        "isolate_embeddings": isolate_embeddings,
-        "max_batch_size": 256,
-        "num_threads": num_threads,
-        "pipeline_batch_size": pipeline_batch_size,
-    }
-
-    # Tokenizer Configuration
-    cli_tokenizer_conf = {
-        "model_name": "bert-base-uncased-hash",
-        "model_kwargs": {
-            "add_special_tokens": False,
-            "column": "content",
-            "do_lower_case": True,
-            "truncation": True,
-            "vocab_hash_file": "data/bert-base-uncased-hash.txt",
-        }
-    }
-
-    # VDB Configuration
-    cli_vdb_conf = {
-        'embedding_size': embedding_size,
-        'recreate': True,
-        'resource_kwargs': build_defualt_milvus_config(embedding_size) if (vector_db_service == 'milvus') else None,
-        'resource_name': vector_db_resource_name,
-        'service': vector_db_service,
-        'uri': vector_db_uri,
-    }
-
-    return cli_source_conf, cli_embeddings_conf, cli_pipeline_conf, cli_tokenizer_conf, cli_vdb_conf
-
-
-def build_pipeline_config(pipeline_config: dict):
-    """
-    Construct a pipeline configuration object from a dictionary.
-
-    Parameters
-    ----------
-    pipeline_config : dict
-        A dictionary containing pipeline configuration parameters.
-
-    Returns
-    -------
-    Config
-        A pipeline configuration object populated with values from the input dictionary.
-
-    Notes
-    -----
-    This function is responsible for mapping a dictionary of configuration parameters
-    into a structured configuration object used by the pipeline.
-    """
-
-    config = Config()
-    config.mode = PipelineModes.NLP
-
-    embedding_size = pipeline_config.get('embedding_size')
-
-    config.num_threads = pipeline_config.get('num_threads')
-    config.pipeline_batch_size = pipeline_config.get('pipeline_batch_size')
-    config.model_max_batch_size = pipeline_config.get('max_batch_size')
-    config.feature_length = pipeline_config.get('feature_length')
-    config.edge_buffer_size = pipeline_config.get('edge_buffer_size')
-    config.class_labels = [str(i) for i in range(embedding_size)]
-
-    return config
-
-
-def build_final_config(vdb_conf_path, cli_source_conf, cli_embeddings_conf, cli_pipeline_conf, cli_tokenizer_conf,
-                       cli_vdb_conf):
-    """
-    Load and merge configurations from the CLI and YAML file.
-
-    This function combines the configurations provided via the CLI with those specified in a YAML file.
-    If a YAML configuration file is specified and exists, it will merge its settings with the CLI settings,
-    with the YAML settings taking precedence.
-
-    Parameters
-    ----------
-    vdb_conf_path : str
-        Path to the YAML configuration file.
-    cli_source_conf : dict
-        Source configuration provided via CLI.
-    cli_embeddings_conf : dict
-        Embeddings configuration provided via CLI.
-    cli_pipeline_conf : dict
-        Pipeline configuration provided via CLI.
-    cli_tokenizer_conf : dict
-        Tokenizer configuration provided via CLI.
-    cli_vdb_conf : dict
-        Vector Database (VDB) configuration provided via CLI.
-
-    Returns
-    -------
-    dict
-        A dictionary containing the final merged configuration for the pipeline, including source, embeddings,
-        tokenizer, and VDB configurations.
-
-    Notes
-    -----
-    The function prioritizes the YAML file configurations over CLI configurations. In case of overlapping
-    settings, the values from the YAML file will overwrite those from the CLI.
-    """
-    final_config = {}
-
-    # Load and merge configurations from the YAML file if it exists
-    if vdb_conf_path:
-        with open(vdb_conf_path, 'r') as file:
-            vdb_pipeline_config = yaml.safe_load(file).get('vdb_pipeline', {})
-
-        embeddings_conf = merge_configs(vdb_pipeline_config.get('embeddings', {}), cli_embeddings_conf)
-        pipeline_conf = merge_configs(vdb_pipeline_config.get('pipeline', {}), cli_pipeline_conf)
-        source_conf = vdb_pipeline_config.get('sources', []) + list(cli_source_conf.values())
-        tokenizer_conf = merge_configs(vdb_pipeline_config.get('tokenizer', {}), cli_tokenizer_conf)
-        vdb_conf = vdb_pipeline_config.get('vdb', {})
-        resource_schema = vdb_conf.pop("resource_schema", None)
-        
-        if resource_schema:
-            vdb_conf["resource_kwargs"] = build_milvus_config(resource_schema)
-        vdb_conf = merge_configs(vdb_conf, cli_vdb_conf)
-
-        # TODO: class labels depends on this, so it should be a pipeline level parameter, not a vdb level parameter
-        pipeline_conf['embedding_size'] = vdb_conf.get('embedding_size', 384)
-
-        final_config.update({
-            'embeddings_config': embeddings_conf,
-            'pipeline_config': build_pipeline_config(pipeline_conf),
-            'source_config': source_conf,
-            'tokenizer_config': tokenizer_conf,
-            'vdb_config': vdb_conf,
-        })
-    else:
-        # Use CLI configurations only
-        final_config.update({
-            'embeddings_config': cli_embeddings_conf,
-            'pipeline_config': build_pipeline_config(cli_pipeline_conf),
-            'source_config': list(cli_source_conf.values()),
-            'tokenizer_config': cli_tokenizer_conf,
-            'vdb_config': cli_vdb_conf,
-        })
-
-    return final_config
-
-
-=======
->>>>>>> c231e55d
 @click.group(name=__name__)
 def run():
     pass
