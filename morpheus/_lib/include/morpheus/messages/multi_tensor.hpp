--- conflicted
+++ resolved
@@ -115,15 +115,6 @@
     void get_slice_impl(std::shared_ptr<MultiMessage> new_message, TensorIndex start, TensorIndex stop) const override;
 
     void copy_ranges_impl(std::shared_ptr<MultiMessage> new_message,
-<<<<<<< HEAD
-                          const std::vector<std::pair<std::size_t, std::size_t>>& ranges,
-                          size_t num_selected_rows) const override;
-
-    std::shared_ptr<morpheus::TensorMemory> copy_input_ranges(
-        const std::vector<std::pair<std::size_t, std::size_t>>& ranges, std::size_t num_selected_rows) const;
-
-    TensorObject get_tensor_impl(const std::string& name) const;
-=======
                           const std::vector<RangeType>& ranges,
                           TensorIndex num_selected_rows) const override;
 
@@ -200,7 +191,6 @@
      * @throws pybind11::attribute_error When no matching tensor exists.
      */
     static pybind11::object get_tensor_property(MultiTensorMessage& self, const std::string name);
->>>>>>> 193f89e6
 };
 
 #pragma GCC visibility pop
