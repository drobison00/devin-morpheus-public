/**
 * SPDX-FileCopyrightText: Copyright (c) 2021-2022, NVIDIA CORPORATION & AFFILIATES. All rights reserved.
 * SPDX-License-Identifier: Apache-2.0
 *
 * Licensed under the Apache License, Version 2.0 (the "License");
 * you may not use this file except in compliance with the License.
 * You may obtain a copy of the License at
 *
 * http://www.apache.org/licenses/LICENSE-2.0
 *
 * Unless required by applicable law or agreed to in writing, software
 * distributed under the License is distributed on an "AS IS" BASIS,
 * WITHOUT WARRANTIES OR CONDITIONS OF ANY KIND, either express or implied.
 * See the License for the specific language governing permissions and
 * limitations under the License.
 */

#pragma once

#include "morpheus/messages/multi_response_probs.hpp"

#include <mrc/channel/status.hpp>          // for Status
#include <mrc/node/sink_properties.hpp>    // for SinkProperties<>::sink_type_t
#include <mrc/node/source_properties.hpp>  // for SourceProperties<>::source_type_t
#include <mrc/segment/builder.hpp>
#include <mrc/segment/object.hpp>  // for Object
#include <pymrc/node.hpp>
#include <rxcpp/rx.hpp>

#include <cstddef>  // for size_t
#include <map>
#include <memory>
#include <string>
#include <vector>

namespace morpheus {
/****** Component public implementations *******************/
/****** AddClassificationStage********************************/

/**
 * @addtogroup stages
 * @{
 * @file
 */

#pragma GCC visibility push(default)
/**
 * @brief Add detected classifications to each message. Classification labels based on probabilities calculated in
 * inference stage. Label indexes will be looked up in the idx2label property.
 */
class AddClassificationsStage : public mrc::pymrc::PythonNode<std::shared_ptr<MultiResponseProbsMessage>,
                                                              std::shared_ptr<MultiResponseProbsMessage>>
{
  public:
    using base_t =
        mrc::pymrc::PythonNode<std::shared_ptr<MultiResponseProbsMessage>, std::shared_ptr<MultiResponseProbsMessage>>;
    using typename base_t::sink_type_t;
    using typename base_t::source_type_t;
    using typename base_t::subscribe_fn_t;

    /**
     * @brief Construct a new Add Classifications Stage object
     *
     * @param threshold : Threshold to consider true/false for each class
     * @param num_class_labels : Number of classification labels
     * @param idx2label : Index to classification labels map
     */
    AddClassificationsStage(float threshold,
                            std::size_t num_class_labels,
                            std::map<std::size_t, std::string> idx2label);

  private:
    /**
     * TODO(Documentation)
     */
    subscribe_fn_t build_operator();

    float m_threshold;
    std::size_t m_num_class_labels;
    std::map<std::size_t, std::string> m_idx2label;
};

/****** AddClassificationStageInterfaceProxy******************/
/**
 * @brief Interface proxy, used to insulate python bindings.
 */

struct AddClassificationStageInterfaceProxy
{
    /**
     * @brief Create and initialize a AddClassificationStage, and return the result
     *
     * @param builder : Pipeline context object reference
     * @param name : Name of a stage reference
     * @param threshold : Threshold to consider true/false for each class
     * @param num_class_labels : Number of classification labels
     * @param idx2label : Index to classification labels map
     * @return std::shared_ptr<mrc::segment::Object<AddClassificationsStage>>
     */
    static std::shared_ptr<mrc::segment::Object<AddClassificationsStage>> init(
<<<<<<< HEAD
        mrc::segment::Builder &builder,
        const std::string &name,
=======
        mrc::segment::Builder& builder,
        const std::string& name,
>>>>>>> 987e6bfc
        float threshold,
        std::size_t num_class_labels,
        std::map<std::size_t, std::string> idx2label);
};

#pragma GCC visibility pop
/** @} */  // end of group
}  // namespace morpheus<|MERGE_RESOLUTION|>--- conflicted
+++ resolved
@@ -98,13 +98,8 @@
      * @return std::shared_ptr<mrc::segment::Object<AddClassificationsStage>>
      */
     static std::shared_ptr<mrc::segment::Object<AddClassificationsStage>> init(
-<<<<<<< HEAD
-        mrc::segment::Builder &builder,
-        const std::string &name,
-=======
         mrc::segment::Builder& builder,
         const std::string& name,
->>>>>>> 987e6bfc
         float threshold,
         std::size_t num_class_labels,
         std::map<std::size_t, std::string> idx2label);
