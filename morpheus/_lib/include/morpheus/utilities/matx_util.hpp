--- conflicted
+++ resolved
@@ -102,15 +102,9 @@
      * @return std::shared_ptr<rmm::device_buffer>
      */
     static std::shared_ptr<rmm::device_buffer> reduce_max(const DevMemInfo& input,
-<<<<<<< HEAD
-                                                          const std::vector<int32_t>& seq_ids,
-                                                          size_t seq_id_offset,
-                                                          const std::vector<std::size_t>& output_shape);
-=======
                                                           const ShapeType& seq_ids,
                                                           TensorIndex seq_id_offset,
                                                           const ShapeType& output_shape);
->>>>>>> 193f89e6
 };
 /** @} */  // end of group
 }  // namespace morpheus