/**
 * SPDX-FileCopyrightText: Copyright (c) 2021-2023, NVIDIA CORPORATION & AFFILIATES. All rights reserved.
 * SPDX-License-Identifier: Apache-2.0
 *
 * Licensed under the Apache License, Version 2.0 (the "License");
 * you may not use this file except in compliance with the License.
 * You may obtain a copy of the License at
 *
 * http://www.apache.org/licenses/LICENSE-2.0
 *
 * Unless required by applicable law or agreed to in writing, software
 * distributed under the License is distributed on an "AS IS" BASIS,
 * WITHOUT WARRANTIES OR CONDITIONS OF ANY KIND, either express or implied.
 * See the License for the specific language governing permissions and
 * limitations under the License.
 */

#include "morpheus/messages/memory/inference_memory_nlp.hpp"

#include "morpheus/messages/memory/inference_memory.hpp"
#include "morpheus/utilities/cupy_util.hpp"  // for CupyUtil

#include <pybind11/pytypes.h>

#include <utility>  // for move, pair

namespace morpheus {
/****** Component public implementations *******************/
/****** InferenceMemoryNLP ****************************************/
InferenceMemoryNLP::InferenceMemoryNLP(TensorIndex count,
                                       TensorObject&& input_ids,
                                       TensorObject&& input_mask,
                                       TensorObject&& seq_ids) :
  InferenceMemory(count)
{
    set_tensor("input_ids", std::move(input_ids));
    set_tensor("input_mask", std::move(input_mask));
    set_tensor("seq_ids", std::move(seq_ids));
}

const TensorObject& InferenceMemoryNLP::get_input_ids() const
{
    return get_tensor("input_ids");
}

void InferenceMemoryNLP::set_input_ids(TensorObject&& input_ids)
{
    set_tensor("input_ids", std::move(input_ids));
}

const TensorObject& InferenceMemoryNLP::get_input_mask() const
{
    return get_tensor("input_mask");
}

void InferenceMemoryNLP::set_input_mask(TensorObject&& input_mask)
{
    set_tensor("input_mask", std::move(input_mask));
}

const TensorObject& InferenceMemoryNLP::get_seq_ids() const
{
    return get_tensor("seq_ids");
}

void InferenceMemoryNLP::set_seq_ids(TensorObject&& seq_ids)
{
    set_tensor("seq_ids", std::move(seq_ids));
}

/****** InferenceMemoryNLPInterfaceProxy *************************/
std::shared_ptr<InferenceMemoryNLP> InferenceMemoryNLPInterfaceProxy::init(TensorIndex count,
                                                                           pybind11::object input_ids,
                                                                           pybind11::object input_mask,
                                                                           pybind11::object seq_ids)
{
    // Convert the cupy arrays to tensors
    return std::make_shared<InferenceMemoryNLP>(count,
                                                std::move(CupyUtil::cupy_to_tensor(input_ids)),
                                                std::move(CupyUtil::cupy_to_tensor(input_mask)),
                                                std::move(CupyUtil::cupy_to_tensor(seq_ids)));
}

<<<<<<< HEAD
std::size_t InferenceMemoryNLPInterfaceProxy::count(InferenceMemoryNLP& self)
{
    return self.count;
}

=======
>>>>>>> 193f89e6
pybind11::object InferenceMemoryNLPInterfaceProxy::get_input_ids(InferenceMemoryNLP& self)
{
    return get_tensor_property(self, "input_ids");
}

void InferenceMemoryNLPInterfaceProxy::set_input_ids(InferenceMemoryNLP& self, pybind11::object cupy_values)
{
    self.set_input_ids(CupyUtil::cupy_to_tensor(cupy_values));
}

pybind11::object InferenceMemoryNLPInterfaceProxy::get_input_mask(InferenceMemoryNLP& self)
{
    return get_tensor_property(self, "input_mask");
}

void InferenceMemoryNLPInterfaceProxy::set_input_mask(InferenceMemoryNLP& self, pybind11::object cupy_values)
{
    return self.set_input_mask(CupyUtil::cupy_to_tensor(cupy_values));
}

pybind11::object InferenceMemoryNLPInterfaceProxy::get_seq_ids(InferenceMemoryNLP& self)
{
    return get_tensor_property(self, "seq_ids");
}

void InferenceMemoryNLPInterfaceProxy::set_seq_ids(InferenceMemoryNLP& self, pybind11::object cupy_values)
{
    return self.set_seq_ids(CupyUtil::cupy_to_tensor(cupy_values));
}
}  // namespace morpheus<|MERGE_RESOLUTION|>--- conflicted
+++ resolved
@@ -81,14 +81,6 @@
                                                 std::move(CupyUtil::cupy_to_tensor(seq_ids)));
 }
 
-<<<<<<< HEAD
-std::size_t InferenceMemoryNLPInterfaceProxy::count(InferenceMemoryNLP& self)
-{
-    return self.count;
-}
-
-=======
->>>>>>> 193f89e6
 pybind11::object InferenceMemoryNLPInterfaceProxy::get_input_ids(InferenceMemoryNLP& self)
 {
     return get_tensor_property(self, "input_ids");
