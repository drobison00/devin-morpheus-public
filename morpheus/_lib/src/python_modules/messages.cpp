/**
 * SPDX-FileCopyrightText: Copyright (c) 2021-2023, NVIDIA CORPORATION & AFFILIATES. All rights reserved.
 * SPDX-License-Identifier: Apache-2.0
 *
 * Licensed under the Apache License, Version 2.0 (the "License");
 * you may not use this file except in compliance with the License.
 * You may obtain a copy of the License at
 *
 * http://www.apache.org/licenses/LICENSE-2.0
 *
 * Unless required by applicable law or agreed to in writing, software
 * distributed under the License is distributed on an "AS IS" BASIS,
 * WITHOUT WARRANTIES OR CONDITIONS OF ANY KIND, either express or implied.
 * See the License for the specific language governing permissions and
 * limitations under the License.
 */

#include "morpheus/messages/control.hpp"
#include "morpheus/messages/memory/inference_memory.hpp"
#include "morpheus/messages/memory/inference_memory_fil.hpp"
#include "morpheus/messages/memory/inference_memory_nlp.hpp"
#include "morpheus/messages/memory/response_memory.hpp"
#include "morpheus/messages/memory/response_memory_probs.hpp"
#include "morpheus/messages/memory/tensor_memory.hpp"
#include "morpheus/messages/meta.hpp"
#include "morpheus/messages/multi.hpp"
#include "morpheus/messages/multi_inference.hpp"
#include "morpheus/messages/multi_inference_fil.hpp"
#include "morpheus/messages/multi_inference_nlp.hpp"
#include "morpheus/messages/multi_response.hpp"
#include "morpheus/messages/multi_response_probs.hpp"
#include "morpheus/messages/multi_tensor.hpp"
#include "morpheus/objects/data_table.hpp"
#include "morpheus/objects/mutable_table_ctx_mgr.hpp"
#include "morpheus/types.hpp"  // for TensorIndex
#include "morpheus/utilities/cudf_util.hpp"
#include "morpheus/version.hpp"

#include <boost/fiber/future/future.hpp>
#include <mrc/channel/status.hpp>  // for Status
#include <mrc/edge/edge_connector.hpp>
#include <mrc/node/port_registry.hpp>
#include <mrc/node/rx_sink_base.hpp>
#include <mrc/node/rx_source_base.hpp>
#include <mrc/types.hpp>
<<<<<<< HEAD
#include <mrc/utils/string_utils.hpp>
#include <pybind11/detail/common.h>
=======
#include <pybind11/cast.h>
>>>>>>> 5bae77f6
#include <pybind11/functional.h>  // IWYU pragma: keep
#include <pybind11/pybind11.h>
#include <pybind11/pytypes.h>
#include <pybind11/stl.h>  // IWYU pragma: keep
#include <pymrc/edge_adapter.hpp>
#include <pymrc/node.hpp>
#include <pymrc/port_builders.hpp>
#include <pymrc/utils.hpp>  // for pymrc::import
#include <rxcpp/rx.hpp>

#include <cstddef>
#include <filesystem>
#include <map>
#include <memory>
#include <string>
#include <vector>

namespace morpheus {

namespace fs = std::filesystem;
namespace py = pybind11;

PYBIND11_MODULE(messages, _module)
{
    _module.doc() = R"pbdoc(
        -----------------------
        .. currentmodule:: morpheus.messages
        .. autosummary::
           :toctree: _generate

        )pbdoc";

    // Load the cudf helpers
    CudfHelper::load();

    mrc::pymrc::import(_module, "cupy");
    mrc::pymrc::import(_module, "morpheus._lib.common");

    // Required for SegmentObject
    mrc::pymrc::import(_module, "mrc.core.node");

    // Allows python objects to keep DataTable objects alive
    py::class_<IDataTable, std::shared_ptr<IDataTable>>(_module, "DataTable");

    mrc::pymrc::PortBuilderUtil::register_port_util<std::shared_ptr<MessageControl>>();
    mrc::pymrc::PortBuilderUtil::register_port_util<std::shared_ptr<MessageMeta>>();
    mrc::pymrc::PortBuilderUtil::register_port_util<std::shared_ptr<MultiMessage>>();
    mrc::pymrc::PortBuilderUtil::register_port_util<std::shared_ptr<MultiTensorMessage>>();
    mrc::pymrc::PortBuilderUtil::register_port_util<std::shared_ptr<MultiInferenceMessage>>();
    mrc::pymrc::PortBuilderUtil::register_port_util<std::shared_ptr<MultiInferenceFILMessage>>();
    mrc::pymrc::PortBuilderUtil::register_port_util<std::shared_ptr<MultiInferenceNLPMessage>>();
    mrc::pymrc::PortBuilderUtil::register_port_util<std::shared_ptr<MultiResponseMessage>>();
    mrc::pymrc::PortBuilderUtil::register_port_util<std::shared_ptr<MultiResponseProbsMessage>>();

    // EdgeConnectors for converting between PyObjectHolders and various Message types
    mrc::edge::EdgeConnector<std::shared_ptr<morpheus::MessageControl>,
                             mrc::pymrc::PyObjectHolder>::register_converter();
    mrc::edge::EdgeConnector<mrc::pymrc::PyObjectHolder,
                             std::shared_ptr<morpheus::MessageControl>>::register_converter();

    mrc::edge::EdgeConnector<std::shared_ptr<morpheus::MessageMeta>, mrc::pymrc::PyObjectHolder>::register_converter();
    mrc::edge::EdgeConnector<mrc::pymrc::PyObjectHolder, std::shared_ptr<morpheus::MessageMeta>>::register_converter();

    // EdgeConnectors for derived classes of MultiMessage to MultiMessage
    mrc::edge::EdgeConnector<std::shared_ptr<morpheus::MultiTensorMessage>,
                             std::shared_ptr<morpheus::MultiMessage>>::register_converter();

    mrc::edge::EdgeConnector<std::shared_ptr<morpheus::MultiInferenceMessage>,
                             std::shared_ptr<morpheus::MultiTensorMessage>>::register_converter();

    mrc::edge::EdgeConnector<std::shared_ptr<morpheus::MultiInferenceMessage>,
                             std::shared_ptr<morpheus::MultiMessage>>::register_converter();

    mrc::edge::EdgeConnector<std::shared_ptr<morpheus::MultiInferenceFILMessage>,
                             std::shared_ptr<morpheus::MultiInferenceMessage>>::register_converter();

    mrc::edge::EdgeConnector<std::shared_ptr<morpheus::MultiInferenceFILMessage>,
                             std::shared_ptr<morpheus::MultiTensorMessage>>::register_converter();

    mrc::edge::EdgeConnector<std::shared_ptr<morpheus::MultiInferenceFILMessage>,
                             std::shared_ptr<morpheus::MultiMessage>>::register_converter();

    mrc::edge::EdgeConnector<std::shared_ptr<morpheus::MultiInferenceNLPMessage>,
                             std::shared_ptr<morpheus::MultiInferenceMessage>>::register_converter();

    mrc::edge::EdgeConnector<std::shared_ptr<morpheus::MultiInferenceNLPMessage>,
                             std::shared_ptr<morpheus::MultiTensorMessage>>::register_converter();

    mrc::edge::EdgeConnector<std::shared_ptr<morpheus::MultiInferenceNLPMessage>,
                             std::shared_ptr<morpheus::MultiMessage>>::register_converter();

    mrc::edge::EdgeConnector<std::shared_ptr<morpheus::MultiResponseMessage>,
                             std::shared_ptr<morpheus::MultiMessage>>::register_converter();

    mrc::edge::EdgeConnector<std::shared_ptr<morpheus::MultiResponseMessage>,
                             std::shared_ptr<morpheus::MultiTensorMessage>>::register_converter();

    mrc::edge::EdgeConnector<std::shared_ptr<morpheus::MultiResponseProbsMessage>,
                             std::shared_ptr<morpheus::MultiResponseMessage>>::register_converter();

    mrc::edge::EdgeConnector<std::shared_ptr<morpheus::MultiResponseProbsMessage>,
                             std::shared_ptr<morpheus::MultiTensorMessage>>::register_converter();

    mrc::edge::EdgeConnector<std::shared_ptr<morpheus::MultiResponseProbsMessage>,
                             std::shared_ptr<morpheus::MultiMessage>>::register_converter();

    py::enum_<ControlMessageType>(_module, "ControlMessageType")
        .value("INFERENCE", ControlMessageType::INFERENCE)
        .value("NONE", ControlMessageType::INFERENCE)
        .value("TRAINING", ControlMessageType::TRAINING);

    // TODO(Devin): Circle back on return value policy choices
    py::class_<MessageControl, std::shared_ptr<MessageControl>>(_module, "MessageControl")
        .def(py::init<>(), py::return_value_policy::reference_internal)
        .def(py::init(py::overload_cast<py::dict&>(&ControlMessageProxy::create)),
             py::return_value_policy::reference_internal)
        .def(py::init(py::overload_cast<std::shared_ptr<MessageControl>>(&ControlMessageProxy::create)),
             py::return_value_policy::reference_internal)
        .def("config",
             pybind11::overload_cast<MessageControl&>(&ControlMessageProxy::config),
             py::return_value_policy::reference_internal)
        .def("config",
             pybind11::overload_cast<MessageControl&, py::dict&>(&ControlMessageProxy::config),
             py::arg("config"))
        .def("copy", &ControlMessageProxy::copy, py::return_value_policy::reference_internal)
        .def("add_task", &ControlMessageProxy::add_task, py::arg("task_type"), py::arg("task"))
        .def("has_task", &MessageControl::has_task, py::arg("task_type"))
        .def("pop_task", &ControlMessageProxy::pop_task, py::arg("task_type"))
        .def("task_type", pybind11::overload_cast<>(&MessageControl::task_type))
        .def("task_type", pybind11::overload_cast<ControlMessageType>(&MessageControl::task_type), py::arg("task_type"))
        .def("set_metadata", &ControlMessageProxy::set_metadata, py::arg("key"), py::arg("value"))
        .def("has_metadata", &MessageControl::has_metadata, py::arg("key"))
        .def("get_metadata", &ControlMessageProxy::get_metadata, py::arg("key"))
        .def("payload", pybind11::overload_cast<>(&MessageControl::payload), py::return_value_policy::move)
        .def("payload", pybind11::overload_cast<const std::shared_ptr<MessageMeta>&>(&MessageControl::payload));

    // Tensor Memory classes
    py::class_<TensorMemory, std::shared_ptr<TensorMemory>>(_module, "TensorMemory")
        .def(py::init<>(&TensorMemoryInterfaceProxy::init), py::arg("count"), py::arg("tensors") = py::none())
        .def_readonly("count", &TensorMemory::count)
        .def("has_tensor", &TensorMemoryInterfaceProxy::has_tensor)
        .def("get_tensors", &TensorMemoryInterfaceProxy::get_tensors, py::return_value_policy::move)
        .def("set_tensors", &TensorMemoryInterfaceProxy::set_tensors, py::arg("tensors"))
        .def("get_tensor", &TensorMemoryInterfaceProxy::get_tensor, py::arg("name"), py::return_value_policy::move)
        .def("set_tensor", &TensorMemoryInterfaceProxy::set_tensor, py::arg("name"), py::arg("tensor"));

    py::class_<InferenceMemory, TensorMemory, std::shared_ptr<InferenceMemory>>(_module, "InferenceMemory")
        .def(py::init<>(&InferenceMemoryInterfaceProxy::init), py::arg("count"), py::arg("tensors") = py::none())
        .def("get_input", &InferenceMemoryInterfaceProxy::get_tensor, py::arg("name"), py::return_value_policy::move)
        .def("set_input", &InferenceMemoryInterfaceProxy::set_tensor, py::arg("name"), py::arg("tensor"));

    py::class_<InferenceMemoryFIL, InferenceMemory, std::shared_ptr<InferenceMemoryFIL>>(_module, "InferenceMemoryFIL")
        .def(py::init<>(&InferenceMemoryFILInterfaceProxy::init),
             py::arg("count"),
             py::arg("input__0"),
             py::arg("seq_ids"))
        .def_property("input__0",
                      &InferenceMemoryFILInterfaceProxy::get_input__0,
                      &InferenceMemoryFILInterfaceProxy::set_input__0)
        .def_property(
            "seq_ids", &InferenceMemoryFILInterfaceProxy::get_seq_ids, &InferenceMemoryFILInterfaceProxy::set_seq_ids);

    py::class_<InferenceMemoryNLP, InferenceMemory, std::shared_ptr<InferenceMemoryNLP>>(_module, "InferenceMemoryNLP")
        .def(py::init<>(&InferenceMemoryNLPInterfaceProxy::init),
             py::arg("count"),
             py::arg("input_ids"),
             py::arg("input_mask"),
             py::arg("seq_ids"))
        .def_property("input_ids",
                      &InferenceMemoryNLPInterfaceProxy::get_input_ids,
                      &InferenceMemoryNLPInterfaceProxy::set_input_ids)
        .def_property("input_mask",
                      &InferenceMemoryNLPInterfaceProxy::get_input_mask,
                      &InferenceMemoryNLPInterfaceProxy::set_input_mask)
        .def_property(
            "seq_ids", &InferenceMemoryNLPInterfaceProxy::get_seq_ids, &InferenceMemoryNLPInterfaceProxy::set_seq_ids);

    py::class_<ResponseMemory, TensorMemory, std::shared_ptr<ResponseMemory>>(_module, "ResponseMemory")
        .def(py::init<>(&ResponseMemoryInterfaceProxy::init), py::arg("count"), py::arg("tensors") = py::none())
        .def("get_output", &ResponseMemoryInterfaceProxy::get_tensor, py::arg("name"), py::return_value_policy::move)
        .def("set_output", &ResponseMemoryInterfaceProxy::set_tensor, py::arg("name"), py::arg("tensor"));

    py::class_<ResponseMemoryProbs, ResponseMemory, std::shared_ptr<ResponseMemoryProbs>>(_module,
                                                                                          "ResponseMemoryProbs")
        .def(py::init<>(&ResponseMemoryProbsInterfaceProxy::init), py::arg("count"), py::arg("probs"))
        .def_property(
            "probs", &ResponseMemoryProbsInterfaceProxy::get_probs, &ResponseMemoryProbsInterfaceProxy::set_probs);

    // Context manager for Mutable Dataframes. Attempting to use it outside of a with block will raise an exception
    py::class_<MutableTableCtxMgr, std::shared_ptr<MutableTableCtxMgr>>(_module, "MutableTableCtxMgr")
        .def("__enter__", &MutableTableCtxMgr::enter, py::return_value_policy::reference)
        .def("__exit__", &MutableTableCtxMgr::exit)
        .def("__getattr__", &MutableTableCtxMgr::throw_usage_error)
        .def("__getitem__", &MutableTableCtxMgr::throw_usage_error)
        .def("__setattr__", &MutableTableCtxMgr::throw_usage_error)
        .def("__setitem__", &MutableTableCtxMgr::throw_usage_error);

    py::class_<MessageMeta, std::shared_ptr<MessageMeta>>(_module, "MessageMeta")
        .def(py::init<>(&MessageMetaInterfaceProxy::init_python), py::arg("df"))
        .def_property_readonly("count", &MessageMetaInterfaceProxy::count)
        .def_property_readonly("df", &MessageMetaInterfaceProxy::df_property, py::return_value_policy::move)
        .def("copy_dataframe", &MessageMetaInterfaceProxy::get_data_frame, py::return_value_policy::move)
        .def("mutable_dataframe", &MessageMetaInterfaceProxy::mutable_dataframe, py::return_value_policy::move)
        .def("has_sliceable_index", &MessageMetaInterfaceProxy::has_sliceable_index)
        .def("ensure_sliceable_index", &MessageMetaInterfaceProxy::ensure_sliceable_index)
        .def_static("make_from_file", &MessageMetaInterfaceProxy::init_cpp);

    py::class_<MultiMessage, std::shared_ptr<MultiMessage>>(_module, "MultiMessage")
        .def(py::init<>(&MultiMessageInterfaceProxy::init),
             py::kw_only(),
             py::arg("meta"),
             py::arg("mess_offset") = 0,
             py::arg("mess_count")  = -1)
        .def_property_readonly("meta", &MultiMessageInterfaceProxy::meta)
        .def_property_readonly("mess_offset", &MultiMessageInterfaceProxy::mess_offset)
        .def_property_readonly("mess_count", &MultiMessageInterfaceProxy::mess_count)
        .def("get_meta",
             static_cast<pybind11::object (*)(MultiMessage&)>(&MultiMessageInterfaceProxy::get_meta),
             py::return_value_policy::move)
        .def("get_meta",
             static_cast<pybind11::object (*)(MultiMessage&, std::string)>(&MultiMessageInterfaceProxy::get_meta),
             py::return_value_policy::move)
        .def("get_meta",
             static_cast<pybind11::object (*)(MultiMessage&, std::vector<std::string>)>(
                 &MultiMessageInterfaceProxy::get_meta),
             py::return_value_policy::move)
        .def("get_meta",
             static_cast<pybind11::object (*)(MultiMessage&, pybind11::none)>(&MultiMessageInterfaceProxy::get_meta),
             py::return_value_policy::move)
        .def("set_meta", &MultiMessageInterfaceProxy::set_meta, py::return_value_policy::move)
        .def("get_slice", &MultiMessageInterfaceProxy::get_slice, py::return_value_policy::reference_internal)
        .def("copy_ranges",
             &MultiMessageInterfaceProxy::copy_ranges,
             py::arg("ranges"),
             py::arg("num_selected_rows") = py::none(),
             py::return_value_policy::move)
        .def("get_meta_list", &MultiMessageInterfaceProxy::get_meta_list, py::return_value_policy::move);

    py::class_<MultiTensorMessage, MultiMessage, std::shared_ptr<MultiTensorMessage>>(_module, "MultiTensorMessage")
        .def(py::init<>(&MultiTensorMessageInterfaceProxy::init),
             py::kw_only(),
             py::arg("meta"),
             py::arg("mess_offset") = 0,
             py::arg("mess_count")  = -1,
             py::arg("memory"),
             py::arg("offset") = 0,
             py::arg("count")  = -1)
        .def_property_readonly("memory", &MultiTensorMessageInterfaceProxy::memory)
        .def_property_readonly("offset", &MultiTensorMessageInterfaceProxy::offset)
        .def_property_readonly("count", &MultiTensorMessageInterfaceProxy::count)
        .def("get_tensor", &MultiTensorMessageInterfaceProxy::get_tensor);

<<<<<<< HEAD
    py::class_<MultiInferenceMessage, MultiMessage, std::shared_ptr<MultiInferenceMessage>>(_module,
                                                                                            "MultiInferenceMessage")
=======
    py::class_<MultiInferenceMessage, MultiTensorMessage, std::shared_ptr<MultiInferenceMessage>>(
        m, "MultiInferenceMessage")
>>>>>>> 5bae77f6
        .def(py::init<>(&MultiInferenceMessageInterfaceProxy::init),
             py::kw_only(),
             py::arg("meta"),
             py::arg("mess_offset") = 0,
             py::arg("mess_count")  = -1,
             py::arg("memory"),
             py::arg("offset") = 0,
             py::arg("count")  = -1)
        .def("get_input", &MultiInferenceMessageInterfaceProxy::get_tensor);

    py::class_<MultiInferenceNLPMessage, MultiInferenceMessage, std::shared_ptr<MultiInferenceNLPMessage>>(
        _module, "MultiInferenceNLPMessage")
        .def(py::init<>(&MultiInferenceNLPMessageInterfaceProxy::init),
             py::kw_only(),
             py::arg("meta"),
             py::arg("mess_offset") = 0,
             py::arg("mess_count")  = -1,
             py::arg("memory"),
             py::arg("offset") = 0,
             py::arg("count")  = -1)
        .def_property_readonly("input_ids", &MultiInferenceNLPMessageInterfaceProxy::input_ids)
        .def_property_readonly("input_mask", &MultiInferenceNLPMessageInterfaceProxy::input_mask)
        .def_property_readonly("seq_ids", &MultiInferenceNLPMessageInterfaceProxy::seq_ids);

    py::class_<MultiInferenceFILMessage, MultiInferenceMessage, std::shared_ptr<MultiInferenceFILMessage>>(
        _module, "MultiInferenceFILMessage")
        .def(py::init<>(&MultiInferenceFILMessageInterfaceProxy::init),
             py::kw_only(),
             py::arg("meta"),
             py::arg("mess_offset") = 0,
             py::arg("mess_count")  = -1,
             py::arg("memory"),
             py::arg("offset") = 0,
             py::arg("count")  = -1)
        .def_property_readonly("input__0", &MultiInferenceFILMessageInterfaceProxy::input__0)
        .def_property_readonly("seq_ids", &MultiInferenceFILMessageInterfaceProxy::seq_ids);

<<<<<<< HEAD
    py::class_<MultiResponseMessage, MultiMessage, std::shared_ptr<MultiResponseMessage>>(_module,
                                                                                          "MultiResponseMessage")
=======
    py::class_<MultiResponseMessage, MultiTensorMessage, std::shared_ptr<MultiResponseMessage>>(m,
                                                                                                "MultiResponseMessage")
>>>>>>> 5bae77f6
        .def(py::init<>(&MultiResponseMessageInterfaceProxy::init),
             py::kw_only(),
             py::arg("meta"),
             py::arg("mess_offset") = 0,
             py::arg("mess_count")  = -1,
             py::arg("memory"),
             py::arg("offset") = 0,
             py::arg("count")  = -1)
        .def("get_output", &MultiResponseMessageInterfaceProxy::get_tensor);

    py::class_<MultiResponseProbsMessage, MultiResponseMessage, std::shared_ptr<MultiResponseProbsMessage>>(
        _module, "MultiResponseProbsMessage")
        .def(py::init<>(&MultiResponseProbsMessageInterfaceProxy::init),
             py::kw_only(),
             py::arg("meta"),
             py::arg("mess_offset") = 0,
             py::arg("mess_count")  = -1,
             py::arg("memory"),
             py::arg("offset") = 0,
             py::arg("count")  = -1)
        .def_property_readonly("probs", &MultiResponseProbsMessageInterfaceProxy::probs);

    _module.attr("__version__") =
        MRC_CONCAT_STR(morpheus_VERSION_MAJOR << "." << morpheus_VERSION_MINOR << "." << morpheus_VERSION_PATCH);
}
}  // namespace morpheus<|MERGE_RESOLUTION|>--- conflicted
+++ resolved
@@ -15,6 +15,7 @@
  * limitations under the License.
  */
 
+#include "morpheus/io/data_loader_registry.hpp"
 #include "morpheus/messages/control.hpp"
 #include "morpheus/messages/memory/inference_memory.hpp"
 #include "morpheus/messages/memory/inference_memory_fil.hpp"
@@ -43,12 +44,9 @@
 #include <mrc/node/rx_sink_base.hpp>
 #include <mrc/node/rx_source_base.hpp>
 #include <mrc/types.hpp>
-<<<<<<< HEAD
 #include <mrc/utils/string_utils.hpp>
+#include <pybind11/cast.h>
 #include <pybind11/detail/common.h>
-=======
-#include <pybind11/cast.h>
->>>>>>> 5bae77f6
 #include <pybind11/functional.h>  // IWYU pragma: keep
 #include <pybind11/pybind11.h>
 #include <pybind11/pytypes.h>
@@ -154,6 +152,185 @@
 
     mrc::edge::EdgeConnector<std::shared_ptr<morpheus::MultiResponseProbsMessage>,
                              std::shared_ptr<morpheus::MultiMessage>>::register_converter();
+
+    // Tensor Memory classes
+    py::class_<TensorMemory, std::shared_ptr<TensorMemory>>(_module, "TensorMemory")
+        .def(py::init<>(&TensorMemoryInterfaceProxy::init), py::arg("count"), py::arg("tensors") = py::none())
+        .def_readonly("count", &TensorMemory::count)
+        .def("has_tensor", &TensorMemoryInterfaceProxy::has_tensor)
+        .def("get_tensors", &TensorMemoryInterfaceProxy::get_tensors, py::return_value_policy::move)
+        .def("set_tensors", &TensorMemoryInterfaceProxy::set_tensors, py::arg("tensors"))
+        .def("get_tensor", &TensorMemoryInterfaceProxy::get_tensor, py::arg("name"), py::return_value_policy::move)
+        .def("set_tensor", &TensorMemoryInterfaceProxy::set_tensor, py::arg("name"), py::arg("tensor"));
+
+    py::class_<InferenceMemory, TensorMemory, std::shared_ptr<InferenceMemory>>(_module, "InferenceMemory")
+        .def(py::init<>(&InferenceMemoryInterfaceProxy::init), py::arg("count"), py::arg("tensors") = py::none())
+        .def("get_input", &InferenceMemoryInterfaceProxy::get_tensor, py::arg("name"), py::return_value_policy::move)
+        .def("set_input", &InferenceMemoryInterfaceProxy::set_tensor, py::arg("name"), py::arg("tensor"));
+
+    py::class_<InferenceMemoryFIL, InferenceMemory, std::shared_ptr<InferenceMemoryFIL>>(_module, "InferenceMemoryFIL")
+        .def(py::init<>(&InferenceMemoryFILInterfaceProxy::init),
+             py::arg("count"),
+             py::arg("input__0"),
+             py::arg("seq_ids"))
+        .def_property("input__0",
+                      &InferenceMemoryFILInterfaceProxy::get_input__0,
+                      &InferenceMemoryFILInterfaceProxy::set_input__0)
+        .def_property(
+            "seq_ids", &InferenceMemoryFILInterfaceProxy::get_seq_ids, &InferenceMemoryFILInterfaceProxy::set_seq_ids);
+
+    py::class_<InferenceMemoryNLP, InferenceMemory, std::shared_ptr<InferenceMemoryNLP>>(_module, "InferenceMemoryNLP")
+        .def(py::init<>(&InferenceMemoryNLPInterfaceProxy::init),
+             py::arg("count"),
+             py::arg("input_ids"),
+             py::arg("input_mask"),
+             py::arg("seq_ids"))
+        .def_property("input_ids",
+                      &InferenceMemoryNLPInterfaceProxy::get_input_ids,
+                      &InferenceMemoryNLPInterfaceProxy::set_input_ids)
+        .def_property("input_mask",
+                      &InferenceMemoryNLPInterfaceProxy::get_input_mask,
+                      &InferenceMemoryNLPInterfaceProxy::set_input_mask)
+        .def_property(
+            "seq_ids", &InferenceMemoryNLPInterfaceProxy::get_seq_ids, &InferenceMemoryNLPInterfaceProxy::set_seq_ids);
+
+    py::class_<ResponseMemory, TensorMemory, std::shared_ptr<ResponseMemory>>(_module, "ResponseMemory")
+        .def(py::init<>(&ResponseMemoryInterfaceProxy::init), py::arg("count"), py::arg("tensors") = py::none())
+        .def("get_output", &ResponseMemoryInterfaceProxy::get_tensor, py::arg("name"), py::return_value_policy::move)
+        .def("set_output", &ResponseMemoryInterfaceProxy::set_tensor, py::arg("name"), py::arg("tensor"));
+
+    py::class_<ResponseMemoryProbs, ResponseMemory, std::shared_ptr<ResponseMemoryProbs>>(_module,
+                                                                                          "ResponseMemoryProbs")
+        .def(py::init<>(&ResponseMemoryProbsInterfaceProxy::init), py::arg("count"), py::arg("probs"))
+        .def_property(
+            "probs", &ResponseMemoryProbsInterfaceProxy::get_probs, &ResponseMemoryProbsInterfaceProxy::set_probs);
+
+    // Context manager for Mutable Dataframes. Attempting to use it outside of a with block will raise an exception
+    py::class_<MutableTableCtxMgr, std::shared_ptr<MutableTableCtxMgr>>(_module, "MutableTableCtxMgr")
+        .def("__enter__", &MutableTableCtxMgr::enter, py::return_value_policy::reference)
+        .def("__exit__", &MutableTableCtxMgr::exit)
+        .def("__getattr__", &MutableTableCtxMgr::throw_usage_error)
+        .def("__getitem__", &MutableTableCtxMgr::throw_usage_error)
+        .def("__setattr__", &MutableTableCtxMgr::throw_usage_error)
+        .def("__setitem__", &MutableTableCtxMgr::throw_usage_error);
+
+    py::class_<MessageMeta, std::shared_ptr<MessageMeta>>(_module, "MessageMeta")
+        .def(py::init<>(&MessageMetaInterfaceProxy::init_python), py::arg("df"))
+        .def_property_readonly("count", &MessageMetaInterfaceProxy::count)
+        .def_property_readonly("df", &MessageMetaInterfaceProxy::df_property, py::return_value_policy::move)
+        .def("copy_dataframe", &MessageMetaInterfaceProxy::get_data_frame, py::return_value_policy::move)
+        .def("mutable_dataframe", &MessageMetaInterfaceProxy::mutable_dataframe, py::return_value_policy::move)
+        .def("has_sliceable_index", &MessageMetaInterfaceProxy::has_sliceable_index)
+        .def("ensure_sliceable_index", &MessageMetaInterfaceProxy::ensure_sliceable_index)
+        .def_static("make_from_file", &MessageMetaInterfaceProxy::init_cpp);
+
+    py::class_<MultiMessage, std::shared_ptr<MultiMessage>>(_module, "MultiMessage")
+        .def(py::init<>(&MultiMessageInterfaceProxy::init),
+             py::kw_only(),
+             py::arg("meta"),
+             py::arg("mess_offset") = 0,
+             py::arg("mess_count")  = -1)
+        .def_property_readonly("meta", &MultiMessageInterfaceProxy::meta)
+        .def_property_readonly("mess_offset", &MultiMessageInterfaceProxy::mess_offset)
+        .def_property_readonly("mess_count", &MultiMessageInterfaceProxy::mess_count)
+        .def("get_meta",
+             static_cast<pybind11::object (*)(MultiMessage&)>(&MultiMessageInterfaceProxy::get_meta),
+             py::return_value_policy::move)
+        .def("get_meta",
+             static_cast<pybind11::object (*)(MultiMessage&, std::string)>(&MultiMessageInterfaceProxy::get_meta),
+             py::return_value_policy::move)
+        .def("get_meta",
+             static_cast<pybind11::object (*)(MultiMessage&, std::vector<std::string>)>(
+                 &MultiMessageInterfaceProxy::get_meta),
+             py::return_value_policy::move)
+        .def("get_meta",
+             static_cast<pybind11::object (*)(MultiMessage&, pybind11::none)>(&MultiMessageInterfaceProxy::get_meta),
+             py::return_value_policy::move)
+        .def("set_meta", &MultiMessageInterfaceProxy::set_meta, py::return_value_policy::move)
+        .def("get_slice", &MultiMessageInterfaceProxy::get_slice, py::return_value_policy::reference_internal)
+        .def("copy_ranges",
+             &MultiMessageInterfaceProxy::copy_ranges,
+             py::arg("ranges"),
+             py::arg("num_selected_rows") = py::none(),
+             py::return_value_policy::move)
+        .def("get_meta_list", &MultiMessageInterfaceProxy::get_meta_list, py::return_value_policy::move);
+
+    py::class_<MultiTensorMessage, MultiMessage, std::shared_ptr<MultiTensorMessage>>(_module, "MultiTensorMessage")
+        .def(py::init<>(&MultiTensorMessageInterfaceProxy::init),
+             py::kw_only(),
+             py::arg("meta"),
+             py::arg("mess_offset") = 0,
+             py::arg("mess_count")  = -1,
+             py::arg("memory"),
+             py::arg("offset") = 0,
+             py::arg("count")  = -1)
+        .def_property_readonly("memory", &MultiTensorMessageInterfaceProxy::memory)
+        .def_property_readonly("offset", &MultiTensorMessageInterfaceProxy::offset)
+        .def_property_readonly("count", &MultiTensorMessageInterfaceProxy::count)
+        .def("get_tensor", &MultiTensorMessageInterfaceProxy::get_tensor);
+
+    py::class_<MultiInferenceMessage, MultiTensorMessage, std::shared_ptr<MultiInferenceMessage>>(
+        _module, "MultiInferenceMessage")
+        .def(py::init<>(&MultiInferenceMessageInterfaceProxy::init),
+             py::kw_only(),
+             py::arg("meta"),
+             py::arg("mess_offset") = 0,
+             py::arg("mess_count")  = -1,
+             py::arg("memory"),
+             py::arg("offset") = 0,
+             py::arg("count")  = -1)
+        .def("get_input", &MultiInferenceMessageInterfaceProxy::get_tensor);
+
+    py::class_<MultiInferenceNLPMessage, MultiInferenceMessage, std::shared_ptr<MultiInferenceNLPMessage>>(
+        _module, "MultiInferenceNLPMessage")
+        .def(py::init<>(&MultiInferenceNLPMessageInterfaceProxy::init),
+             py::kw_only(),
+             py::arg("meta"),
+             py::arg("mess_offset") = 0,
+             py::arg("mess_count")  = -1,
+             py::arg("memory"),
+             py::arg("offset") = 0,
+             py::arg("count")  = -1)
+        .def_property_readonly("input_ids", &MultiInferenceNLPMessageInterfaceProxy::input_ids)
+        .def_property_readonly("input_mask", &MultiInferenceNLPMessageInterfaceProxy::input_mask)
+        .def_property_readonly("seq_ids", &MultiInferenceNLPMessageInterfaceProxy::seq_ids);
+
+    py::class_<MultiInferenceFILMessage, MultiInferenceMessage, std::shared_ptr<MultiInferenceFILMessage>>(
+        _module, "MultiInferenceFILMessage")
+        .def(py::init<>(&MultiInferenceFILMessageInterfaceProxy::init),
+             py::kw_only(),
+             py::arg("meta"),
+             py::arg("mess_offset") = 0,
+             py::arg("mess_count")  = -1,
+             py::arg("memory"),
+             py::arg("offset") = 0,
+             py::arg("count")  = -1)
+        .def_property_readonly("input__0", &MultiInferenceFILMessageInterfaceProxy::input__0)
+        .def_property_readonly("seq_ids", &MultiInferenceFILMessageInterfaceProxy::seq_ids);
+
+    py::class_<MultiResponseMessage, MultiTensorMessage, std::shared_ptr<MultiResponseMessage>>(_module,
+                                                                                                "MultiResponseMessage")
+        .def(py::init<>(&MultiResponseMessageInterfaceProxy::init),
+             py::kw_only(),
+             py::arg("meta"),
+             py::arg("mess_offset") = 0,
+             py::arg("mess_count")  = -1,
+             py::arg("memory"),
+             py::arg("offset") = 0,
+             py::arg("count")  = -1)
+        .def("get_output", &MultiResponseMessageInterfaceProxy::get_tensor);
+
+    py::class_<MultiResponseProbsMessage, MultiResponseMessage, std::shared_ptr<MultiResponseProbsMessage>>(
+        _module, "MultiResponseProbsMessage")
+        .def(py::init<>(&MultiResponseProbsMessageInterfaceProxy::init),
+             py::kw_only(),
+             py::arg("meta"),
+             py::arg("mess_offset") = 0,
+             py::arg("mess_count")  = -1,
+             py::arg("memory"),
+             py::arg("offset") = 0,
+             py::arg("count")  = -1)
+        .def_property_readonly("probs", &MultiResponseProbsMessageInterfaceProxy::probs);
 
     py::enum_<ControlMessageType>(_module, "ControlMessageType")
         .value("INFERENCE", ControlMessageType::INFERENCE)
@@ -185,194 +362,18 @@
         .def("payload", pybind11::overload_cast<>(&MessageControl::payload), py::return_value_policy::move)
         .def("payload", pybind11::overload_cast<const std::shared_ptr<MessageMeta>&>(&MessageControl::payload));
 
-    // Tensor Memory classes
-    py::class_<TensorMemory, std::shared_ptr<TensorMemory>>(_module, "TensorMemory")
-        .def(py::init<>(&TensorMemoryInterfaceProxy::init), py::arg("count"), py::arg("tensors") = py::none())
-        .def_readonly("count", &TensorMemory::count)
-        .def("has_tensor", &TensorMemoryInterfaceProxy::has_tensor)
-        .def("get_tensors", &TensorMemoryInterfaceProxy::get_tensors, py::return_value_policy::move)
-        .def("set_tensors", &TensorMemoryInterfaceProxy::set_tensors, py::arg("tensors"))
-        .def("get_tensor", &TensorMemoryInterfaceProxy::get_tensor, py::arg("name"), py::return_value_policy::move)
-        .def("set_tensor", &TensorMemoryInterfaceProxy::set_tensor, py::arg("name"), py::arg("tensor"));
-
-    py::class_<InferenceMemory, TensorMemory, std::shared_ptr<InferenceMemory>>(_module, "InferenceMemory")
-        .def(py::init<>(&InferenceMemoryInterfaceProxy::init), py::arg("count"), py::arg("tensors") = py::none())
-        .def("get_input", &InferenceMemoryInterfaceProxy::get_tensor, py::arg("name"), py::return_value_policy::move)
-        .def("set_input", &InferenceMemoryInterfaceProxy::set_tensor, py::arg("name"), py::arg("tensor"));
-
-    py::class_<InferenceMemoryFIL, InferenceMemory, std::shared_ptr<InferenceMemoryFIL>>(_module, "InferenceMemoryFIL")
-        .def(py::init<>(&InferenceMemoryFILInterfaceProxy::init),
-             py::arg("count"),
-             py::arg("input__0"),
-             py::arg("seq_ids"))
-        .def_property("input__0",
-                      &InferenceMemoryFILInterfaceProxy::get_input__0,
-                      &InferenceMemoryFILInterfaceProxy::set_input__0)
-        .def_property(
-            "seq_ids", &InferenceMemoryFILInterfaceProxy::get_seq_ids, &InferenceMemoryFILInterfaceProxy::set_seq_ids);
-
-    py::class_<InferenceMemoryNLP, InferenceMemory, std::shared_ptr<InferenceMemoryNLP>>(_module, "InferenceMemoryNLP")
-        .def(py::init<>(&InferenceMemoryNLPInterfaceProxy::init),
-             py::arg("count"),
-             py::arg("input_ids"),
-             py::arg("input_mask"),
-             py::arg("seq_ids"))
-        .def_property("input_ids",
-                      &InferenceMemoryNLPInterfaceProxy::get_input_ids,
-                      &InferenceMemoryNLPInterfaceProxy::set_input_ids)
-        .def_property("input_mask",
-                      &InferenceMemoryNLPInterfaceProxy::get_input_mask,
-                      &InferenceMemoryNLPInterfaceProxy::set_input_mask)
-        .def_property(
-            "seq_ids", &InferenceMemoryNLPInterfaceProxy::get_seq_ids, &InferenceMemoryNLPInterfaceProxy::set_seq_ids);
-
-    py::class_<ResponseMemory, TensorMemory, std::shared_ptr<ResponseMemory>>(_module, "ResponseMemory")
-        .def(py::init<>(&ResponseMemoryInterfaceProxy::init), py::arg("count"), py::arg("tensors") = py::none())
-        .def("get_output", &ResponseMemoryInterfaceProxy::get_tensor, py::arg("name"), py::return_value_policy::move)
-        .def("set_output", &ResponseMemoryInterfaceProxy::set_tensor, py::arg("name"), py::arg("tensor"));
-
-    py::class_<ResponseMemoryProbs, ResponseMemory, std::shared_ptr<ResponseMemoryProbs>>(_module,
-                                                                                          "ResponseMemoryProbs")
-        .def(py::init<>(&ResponseMemoryProbsInterfaceProxy::init), py::arg("count"), py::arg("probs"))
-        .def_property(
-            "probs", &ResponseMemoryProbsInterfaceProxy::get_probs, &ResponseMemoryProbsInterfaceProxy::set_probs);
-
-    // Context manager for Mutable Dataframes. Attempting to use it outside of a with block will raise an exception
-    py::class_<MutableTableCtxMgr, std::shared_ptr<MutableTableCtxMgr>>(_module, "MutableTableCtxMgr")
-        .def("__enter__", &MutableTableCtxMgr::enter, py::return_value_policy::reference)
-        .def("__exit__", &MutableTableCtxMgr::exit)
-        .def("__getattr__", &MutableTableCtxMgr::throw_usage_error)
-        .def("__getitem__", &MutableTableCtxMgr::throw_usage_error)
-        .def("__setattr__", &MutableTableCtxMgr::throw_usage_error)
-        .def("__setitem__", &MutableTableCtxMgr::throw_usage_error);
-
-    py::class_<MessageMeta, std::shared_ptr<MessageMeta>>(_module, "MessageMeta")
-        .def(py::init<>(&MessageMetaInterfaceProxy::init_python), py::arg("df"))
-        .def_property_readonly("count", &MessageMetaInterfaceProxy::count)
-        .def_property_readonly("df", &MessageMetaInterfaceProxy::df_property, py::return_value_policy::move)
-        .def("copy_dataframe", &MessageMetaInterfaceProxy::get_data_frame, py::return_value_policy::move)
-        .def("mutable_dataframe", &MessageMetaInterfaceProxy::mutable_dataframe, py::return_value_policy::move)
-        .def("has_sliceable_index", &MessageMetaInterfaceProxy::has_sliceable_index)
-        .def("ensure_sliceable_index", &MessageMetaInterfaceProxy::ensure_sliceable_index)
-        .def_static("make_from_file", &MessageMetaInterfaceProxy::init_cpp);
-
-    py::class_<MultiMessage, std::shared_ptr<MultiMessage>>(_module, "MultiMessage")
-        .def(py::init<>(&MultiMessageInterfaceProxy::init),
-             py::kw_only(),
-             py::arg("meta"),
-             py::arg("mess_offset") = 0,
-             py::arg("mess_count")  = -1)
-        .def_property_readonly("meta", &MultiMessageInterfaceProxy::meta)
-        .def_property_readonly("mess_offset", &MultiMessageInterfaceProxy::mess_offset)
-        .def_property_readonly("mess_count", &MultiMessageInterfaceProxy::mess_count)
-        .def("get_meta",
-             static_cast<pybind11::object (*)(MultiMessage&)>(&MultiMessageInterfaceProxy::get_meta),
-             py::return_value_policy::move)
-        .def("get_meta",
-             static_cast<pybind11::object (*)(MultiMessage&, std::string)>(&MultiMessageInterfaceProxy::get_meta),
-             py::return_value_policy::move)
-        .def("get_meta",
-             static_cast<pybind11::object (*)(MultiMessage&, std::vector<std::string>)>(
-                 &MultiMessageInterfaceProxy::get_meta),
-             py::return_value_policy::move)
-        .def("get_meta",
-             static_cast<pybind11::object (*)(MultiMessage&, pybind11::none)>(&MultiMessageInterfaceProxy::get_meta),
-             py::return_value_policy::move)
-        .def("set_meta", &MultiMessageInterfaceProxy::set_meta, py::return_value_policy::move)
-        .def("get_slice", &MultiMessageInterfaceProxy::get_slice, py::return_value_policy::reference_internal)
-        .def("copy_ranges",
-             &MultiMessageInterfaceProxy::copy_ranges,
-             py::arg("ranges"),
-             py::arg("num_selected_rows") = py::none(),
-             py::return_value_policy::move)
-        .def("get_meta_list", &MultiMessageInterfaceProxy::get_meta_list, py::return_value_policy::move);
-
-    py::class_<MultiTensorMessage, MultiMessage, std::shared_ptr<MultiTensorMessage>>(_module, "MultiTensorMessage")
-        .def(py::init<>(&MultiTensorMessageInterfaceProxy::init),
-             py::kw_only(),
-             py::arg("meta"),
-             py::arg("mess_offset") = 0,
-             py::arg("mess_count")  = -1,
-             py::arg("memory"),
-             py::arg("offset") = 0,
-             py::arg("count")  = -1)
-        .def_property_readonly("memory", &MultiTensorMessageInterfaceProxy::memory)
-        .def_property_readonly("offset", &MultiTensorMessageInterfaceProxy::offset)
-        .def_property_readonly("count", &MultiTensorMessageInterfaceProxy::count)
-        .def("get_tensor", &MultiTensorMessageInterfaceProxy::get_tensor);
-
-<<<<<<< HEAD
-    py::class_<MultiInferenceMessage, MultiMessage, std::shared_ptr<MultiInferenceMessage>>(_module,
-                                                                                            "MultiInferenceMessage")
-=======
-    py::class_<MultiInferenceMessage, MultiTensorMessage, std::shared_ptr<MultiInferenceMessage>>(
-        m, "MultiInferenceMessage")
->>>>>>> 5bae77f6
-        .def(py::init<>(&MultiInferenceMessageInterfaceProxy::init),
-             py::kw_only(),
-             py::arg("meta"),
-             py::arg("mess_offset") = 0,
-             py::arg("mess_count")  = -1,
-             py::arg("memory"),
-             py::arg("offset") = 0,
-             py::arg("count")  = -1)
-        .def("get_input", &MultiInferenceMessageInterfaceProxy::get_tensor);
-
-    py::class_<MultiInferenceNLPMessage, MultiInferenceMessage, std::shared_ptr<MultiInferenceNLPMessage>>(
-        _module, "MultiInferenceNLPMessage")
-        .def(py::init<>(&MultiInferenceNLPMessageInterfaceProxy::init),
-             py::kw_only(),
-             py::arg("meta"),
-             py::arg("mess_offset") = 0,
-             py::arg("mess_count")  = -1,
-             py::arg("memory"),
-             py::arg("offset") = 0,
-             py::arg("count")  = -1)
-        .def_property_readonly("input_ids", &MultiInferenceNLPMessageInterfaceProxy::input_ids)
-        .def_property_readonly("input_mask", &MultiInferenceNLPMessageInterfaceProxy::input_mask)
-        .def_property_readonly("seq_ids", &MultiInferenceNLPMessageInterfaceProxy::seq_ids);
-
-    py::class_<MultiInferenceFILMessage, MultiInferenceMessage, std::shared_ptr<MultiInferenceFILMessage>>(
-        _module, "MultiInferenceFILMessage")
-        .def(py::init<>(&MultiInferenceFILMessageInterfaceProxy::init),
-             py::kw_only(),
-             py::arg("meta"),
-             py::arg("mess_offset") = 0,
-             py::arg("mess_count")  = -1,
-             py::arg("memory"),
-             py::arg("offset") = 0,
-             py::arg("count")  = -1)
-        .def_property_readonly("input__0", &MultiInferenceFILMessageInterfaceProxy::input__0)
-        .def_property_readonly("seq_ids", &MultiInferenceFILMessageInterfaceProxy::seq_ids);
-
-<<<<<<< HEAD
-    py::class_<MultiResponseMessage, MultiMessage, std::shared_ptr<MultiResponseMessage>>(_module,
-                                                                                          "MultiResponseMessage")
-=======
-    py::class_<MultiResponseMessage, MultiTensorMessage, std::shared_ptr<MultiResponseMessage>>(m,
-                                                                                                "MultiResponseMessage")
->>>>>>> 5bae77f6
-        .def(py::init<>(&MultiResponseMessageInterfaceProxy::init),
-             py::kw_only(),
-             py::arg("meta"),
-             py::arg("mess_offset") = 0,
-             py::arg("mess_count")  = -1,
-             py::arg("memory"),
-             py::arg("offset") = 0,
-             py::arg("count")  = -1)
-        .def("get_output", &MultiResponseMessageInterfaceProxy::get_tensor);
-
-    py::class_<MultiResponseProbsMessage, MultiResponseMessage, std::shared_ptr<MultiResponseProbsMessage>>(
-        _module, "MultiResponseProbsMessage")
-        .def(py::init<>(&MultiResponseProbsMessageInterfaceProxy::init),
-             py::kw_only(),
-             py::arg("meta"),
-             py::arg("mess_offset") = 0,
-             py::arg("mess_count")  = -1,
-             py::arg("memory"),
-             py::arg("offset") = 0,
-             py::arg("count")  = -1)
-        .def_property_readonly("probs", &MultiResponseProbsMessageInterfaceProxy::probs);
+    py::class_<LoaderRegistry, std::shared_ptr<LoaderRegistry>>(_module, "DataLoaderRegistry")
+        .def_static("contains", &LoaderRegistry::contains, py::arg("name"))
+        .def_static("list", &LoaderRegistry::list)
+        .def_static("register_loader",
+                    &LoaderRegistryProxy::register_proxy_factory_fn,
+                    py::arg("name"),
+                    py::arg("loader"),
+                    py::arg("throw_if_exists") = true)
+        .def_static("unregister_loader",
+                    &LoaderRegistry::unregister_factory_fn,
+                    py::arg("name"),
+                    py::arg("throw_if_not_exists") = true);
 
     _module.attr("__version__") =
         MRC_CONCAT_STR(morpheus_VERSION_MAJOR << "." << morpheus_VERSION_MINOR << "." << morpheus_VERSION_PATCH);
