/**
 * SPDX-FileCopyrightText: Copyright (c) 2021-2023, NVIDIA CORPORATION & AFFILIATES. All rights reserved.
 * SPDX-License-Identifier: Apache-2.0
 *
 * Licensed under the Apache License, Version 2.0 (the "License");
 * you may not use this file except in compliance with the License.
 * You may obtain a copy of the License at
 *
 * http://www.apache.org/licenses/LICENSE-2.0
 *
 * Unless required by applicable law or agreed to in writing, software
 * distributed under the License is distributed on an "AS IS" BASIS,
 * WITHOUT WARRANTIES OR CONDITIONS OF ANY KIND, either express or implied.
 * See the License for the specific language governing permissions and
 * limitations under the License.
 */

#include "morpheus/messages/meta.hpp"
#include "morpheus/messages/multi.hpp"
#include "morpheus/objects/file_types.hpp"  // for FileTypes
#include "morpheus/stages/add_classification.hpp"
#include "morpheus/stages/add_scores.hpp"
#include "morpheus/stages/deserialize.hpp"
#include "morpheus/stages/file_source.hpp"
#include "morpheus/stages/filter_detection.hpp"
#include "morpheus/stages/kafka_source.hpp"
#include "morpheus/stages/preallocate.hpp"
#include "morpheus/stages/preprocess_fil.hpp"
#include "morpheus/stages/preprocess_nlp.hpp"
#include "morpheus/stages/serialize.hpp"
#include "morpheus/stages/triton_inference.hpp"
#include "morpheus/stages/write_to_file.hpp"
#include "morpheus/utilities/cudf_util.hpp"
#include "morpheus/version.hpp"

#include <mrc/utils/string_utils.hpp>
#include <mrc/modules/module_registry_util.hpp>
#include <mrc/segment/object.hpp>
#include <mrc/version.hpp>
#include <pybind11/attr.h>      // for multiple_inheritance
#include <pybind11/pybind11.h>  // for arg, init, class_, module_, str_attr_accessor, PYBIND11_MODULE, pybind11
#include <pybind11/pytypes.h>   // for dict, sequence
#include <pymrc/utils.hpp>      // for pymrc::import

#include <memory>

namespace morpheus {
namespace py = pybind11;

PYBIND11_MODULE(stages, _module)
{
    _module.doc() = R"pbdoc(
        -----------------------
        .. currentmodule:: morpheus.stages
        .. autosummary::
           :toctree: _generate

        )pbdoc";

    // Load the cudf helpers
    CudfHelper::load();

    mrc::pymrc::from_import(_module, "morpheus._lib.common", "FilterSource");

    py::class_<mrc::segment::Object<AddClassificationsStage>,
               mrc::segment::ObjectProperties,
               std::shared_ptr<mrc::segment::Object<AddClassificationsStage>>>(
        _module, "AddClassificationsStage", py::multiple_inheritance())
        .def(py::init<>(&AddClassificationStageInterfaceProxy::init),
             py::arg("builder"),
             py::arg("name"),
             py::arg("idx2label"),
             py::arg("threshold"));

    py::class_<mrc::segment::Object<AddScoresStage>,
               mrc::segment::ObjectProperties,
<<<<<<< HEAD
               std::shared_ptr<mrc::segment::Object<AddScoresStage>>>(_module, "AddScoresStage", py::multiple_inheritance())
        .def(py::init<>(&AddScoresStageInterfaceProxy::init),
             py::arg("builder"),
             py::arg("name"),
             py::arg("num_class_labels"),
             py::arg("idx2label"));
=======
               std::shared_ptr<mrc::segment::Object<AddScoresStage>>>(m, "AddScoresStage", py::multiple_inheritance())
        .def(
            py::init<>(&AddScoresStageInterfaceProxy::init), py::arg("builder"), py::arg("name"), py::arg("idx2label"));
>>>>>>> 808f9965

    py::class_<mrc::segment::Object<DeserializeStage>,
               mrc::segment::ObjectProperties,
               std::shared_ptr<mrc::segment::Object<DeserializeStage>>>(
        _module, "DeserializeStage", py::multiple_inheritance())
        .def(py::init<>(&DeserializeStageInterfaceProxy::init),
             py::arg("builder"),
             py::arg("name"),
             py::arg("batch_size"),
             py::arg("ensure_sliceable_index") = true);

    py::class_<mrc::segment::Object<FileSourceStage>,
               mrc::segment::ObjectProperties,
               std::shared_ptr<mrc::segment::Object<FileSourceStage>>>(_module, "FileSourceStage", py::multiple_inheritance())
        .def(py::init<>(&FileSourceStageInterfaceProxy::init),
             py::arg("builder"),
             py::arg("name"),
             py::arg("filename"),
             py::arg("repeat"));

    py::class_<mrc::segment::Object<FilterDetectionsStage>,
               mrc::segment::ObjectProperties,
               std::shared_ptr<mrc::segment::Object<FilterDetectionsStage>>>(
        _module, "FilterDetectionsStage", py::multiple_inheritance())
        .def(py::init<>(&FilterDetectionStageInterfaceProxy::init),
             py::arg("builder"),
             py::arg("name"),
             py::arg("threshold"),
             py::arg("copy"),
             py::arg("filter_source"),
             py::arg("field_name") = "probs");

    py::class_<mrc::segment::Object<InferenceClientStage>,
               mrc::segment::ObjectProperties,
               std::shared_ptr<mrc::segment::Object<InferenceClientStage>>>(
        _module, "InferenceClientStage", py::multiple_inheritance())
        .def(py::init<>(&InferenceClientStageInterfaceProxy::init),
             py::arg("builder"),
             py::arg("name"),
             py::arg("model_name"),
             py::arg("server_url"),
             py::arg("force_convert_inputs"),
             py::arg("use_shared_memory"),
             py::arg("needs_logits"),
             py::arg("inout_mapping") = py::dict());

    py::class_<mrc::segment::Object<KafkaSourceStage>,
               mrc::segment::ObjectProperties,
               std::shared_ptr<mrc::segment::Object<KafkaSourceStage>>>(
        _module, "KafkaSourceStage", py::multiple_inheritance())
        .def(py::init<>(&KafkaSourceStageInterfaceProxy::init),
             py::arg("builder"),
             py::arg("name"),
             py::arg("max_batch_size"),
             py::arg("topic"),
             py::arg("batch_timeout_ms"),
             py::arg("config"),
             py::arg("disable_commits")       = false,
             py::arg("disable_pre_filtering") = false,
             py::arg("stop_after")            = 0,
             py::arg("async_commits")         = true);

    py::class_<mrc::segment::Object<PreallocateStage<MessageMeta>>,
               mrc::segment::ObjectProperties,
               std::shared_ptr<mrc::segment::Object<PreallocateStage<MessageMeta>>>>(
        _module, "PreallocateMessageMetaStage", py::multiple_inheritance())
        .def(py::init<>(&PreallocateStageInterfaceProxy<MessageMeta>::init),
             py::arg("builder"),
             py::arg("name"),
             py::arg("needed_columns"));

    py::class_<mrc::segment::Object<PreallocateStage<MultiMessage>>,
               mrc::segment::ObjectProperties,
               std::shared_ptr<mrc::segment::Object<PreallocateStage<MultiMessage>>>>(
        _module, "PreallocateMultiMessageStage", py::multiple_inheritance())
        .def(py::init<>(&PreallocateStageInterfaceProxy<MultiMessage>::init),
             py::arg("builder"),
             py::arg("name"),
             py::arg("needed_columns"));

    py::class_<mrc::segment::Object<PreprocessFILStage>,
               mrc::segment::ObjectProperties,
               std::shared_ptr<mrc::segment::Object<PreprocessFILStage>>>(
        _module, "PreprocessFILStage", py::multiple_inheritance())
        .def(py::init<>(&PreprocessFILStageInterfaceProxy::init),
             py::arg("builder"),
             py::arg("name"),
             py::arg("features"));

    py::class_<mrc::segment::Object<PreprocessNLPStage>,
               mrc::segment::ObjectProperties,
               std::shared_ptr<mrc::segment::Object<PreprocessNLPStage>>>(
        _module, "PreprocessNLPStage", py::multiple_inheritance())
        .def(py::init<>(&PreprocessNLPStageInterfaceProxy::init),
             py::arg("builder"),
             py::arg("name"),
             py::arg("vocab_hash_file"),
             py::arg("sequence_length"),
             py::arg("truncation"),
             py::arg("do_lower_case"),
             py::arg("add_special_token"),
             py::arg("stride"),
             py::arg("column"));

    py::class_<mrc::segment::Object<SerializeStage>,
               mrc::segment::ObjectProperties,
               std::shared_ptr<mrc::segment::Object<SerializeStage>>>(_module, "SerializeStage", py::multiple_inheritance())
        .def(py::init<>(&SerializeStageInterfaceProxy::init),
             py::arg("builder"),
             py::arg("name"),
             py::arg("include"),
             py::arg("exclude"),
             py::arg("fixed_columns") = true);

    py::class_<mrc::segment::Object<WriteToFileStage>,
               mrc::segment::ObjectProperties,
               std::shared_ptr<mrc::segment::Object<WriteToFileStage>>>(
        _module, "WriteToFileStage", py::multiple_inheritance())
        .def(py::init<>(&WriteToFileStageInterfaceProxy::init),
             py::arg("builder"),
             py::arg("name"),
             py::arg("filename"),
             py::arg("mode")              = "w",
             py::arg("file_type")         = FileTypes::Auto,
             py::arg("include_index_col") = true,
             py::arg("flush")             = false);

    _module.attr("__version__") = MRC_CONCAT_STR(morpheus_VERSION_MAJOR << "." << morpheus_VERSION_MINOR << "."
                                                                  << morpheus_VERSION_PATCH);
}
}  // namespace morpheus<|MERGE_RESOLUTION|>--- conflicted
+++ resolved
@@ -74,18 +74,9 @@
 
     py::class_<mrc::segment::Object<AddScoresStage>,
                mrc::segment::ObjectProperties,
-<<<<<<< HEAD
                std::shared_ptr<mrc::segment::Object<AddScoresStage>>>(_module, "AddScoresStage", py::multiple_inheritance())
-        .def(py::init<>(&AddScoresStageInterfaceProxy::init),
-             py::arg("builder"),
-             py::arg("name"),
-             py::arg("num_class_labels"),
-             py::arg("idx2label"));
-=======
-               std::shared_ptr<mrc::segment::Object<AddScoresStage>>>(m, "AddScoresStage", py::multiple_inheritance())
         .def(
             py::init<>(&AddScoresStageInterfaceProxy::init), py::arg("builder"), py::arg("name"), py::arg("idx2label"));
->>>>>>> 808f9965
 
     py::class_<mrc::segment::Object<DeserializeStage>,
                mrc::segment::ObjectProperties,
