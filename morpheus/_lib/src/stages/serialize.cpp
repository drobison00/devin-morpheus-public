--- conflicted
+++ resolved
@@ -122,17 +122,10 @@
 
 // ************ WriteToFileStageInterfaceProxy ************* //
 std::shared_ptr<mrc::segment::Object<SerializeStage>> SerializeStageInterfaceProxy::init(
-<<<<<<< HEAD
-    mrc::segment::Builder &builder,
-    const std::string &name,
-    const std::vector<std::string> &include,
-    const std::vector<std::string> &exclude,
-=======
     mrc::segment::Builder& builder,
     const std::string& name,
     const std::vector<std::string>& include,
     const std::vector<std::string>& exclude,
->>>>>>> 987e6bfc
     bool fixed_columns)
 {
     auto stage = builder.construct_object<SerializeStage>(name, include, exclude, fixed_columns);
