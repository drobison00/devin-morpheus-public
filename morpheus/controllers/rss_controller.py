# Copyright (c) 2022-2024, NVIDIA CORPORATION.
#
# Licensed under the Apache License, Version 2.0 (the "License");
# you may not use this file except in compliance with the License.
# You may obtain a copy of the License at
#
#     http://www.apache.org/licenses/LICENSE-2.0
#
# Unless required by applicable law or agreed to in writing, software
# distributed under the License is distributed on an "AS IS" BASIS,
# WITHOUT WARRANTIES OR CONDITIONS OF ANY KIND, either express or implied.
# See the License for the specific language governing permissions and
# limitations under the License.

import logging
import os
import time
from dataclasses import asdict
from dataclasses import dataclass
from urllib.parse import urlparse

import pandas as pd
import requests
import requests_cache

logger = logging.getLogger(__name__)

IMPORT_EXCEPTION = None
IMPORT_ERROR_MESSAGE = "RSSController requires the bs4 and feedparser packages to be installed"

try:
    import feedparser
    from bs4 import BeautifulSoup
except ImportError as import_exc:
    IMPORT_EXCEPTION = import_exc


@dataclass
class FeedStats:
    """Data class to hold error feed stats"""

    failure_count: int
    success_count: int
    last_failure: float
    last_success: float
    last_try_result: str


class RSSController:
    """
    RSSController handles fetching and processing of RSS feed entries.

    Parameters
    ----------
    feed_input : str or list[str]
        The URL or file path of the RSS feed.
    batch_size : int, optional, default = 128
        Number of feed items to accumulate before creating a DataFrame.
    run_indefinitely : bool, optional
        Whether to run the processing indefinitely. If set to True, the controller will continue fetching and processing
        If set to False, the controller will stop processing after the feed is fully fetched and processed.
        If not provided any value and if `feed_input` is of type URL, the controller will run indefinitely.
        Default is None.
    enable_cache : bool, optional, default = False
        Enable caching of RSS feed request data.
    cache_dir : str, optional, default = "./.cache/http"
        Cache directory for storing RSS feed request data.
    cooldown_interval : int, optional, default = 600
         Cooldown interval in seconds if there is a failure in fetching or parsing the feed.
    request_timeout : float, optional, default = 2.0
        Request timeout in secs to fetch the feed.
    """

    def __init__(self,
                 feed_input: str | list[str],
                 batch_size: int = 128,
                 run_indefinitely: bool = None,
                 enable_cache: bool = False,
                 cache_dir: str = "./.cache/http",
                 cooldown_interval: int = 600,
                 request_timeout: float = 2.0):
        if IMPORT_EXCEPTION is not None:
            raise ImportError(IMPORT_ERROR_MESSAGE) from IMPORT_EXCEPTION

        if (isinstance(feed_input, str)):
            feed_input = [feed_input]

        # Convert list to set to remove any duplicate feed inputs.
        self._feed_input = set(feed_input)
        self._batch_size = batch_size
        self._previous_entries = set()  # Stores the IDs of previous entries to prevent the processing of duplicates.
        self._cooldown_interval = cooldown_interval
        self._request_timeout = request_timeout

        # Validate feed_input
        for f in self._feed_input:
            if not RSSController.is_url(f) and not os.path.exists(f):
                raise ValueError(f"Invalid URL or file path: {f}")

        if (run_indefinitely is None):
            # If feed_input is URL. Runs indefinitely
            run_indefinitely = any(RSSController.is_url(f) for f in self._feed_input)

        self._run_indefinitely = run_indefinitely
        self._enable_cache = enable_cache

        if enable_cache:
            self._session = requests_cache.CachedSession(os.path.join(cache_dir, "RSSController.sqlite"),
                                                         backend="sqlite")
        else:
            self._session = requests.session()

        self._session.headers.update({
            "User-Agent":
                "Mozilla/5.0 (X11; Linux x86_64) AppleWebKit/537.36 (KHTML, like Gecko) Chrome/116.0.0.0 Safari/537.36"
        })

        self._feed_stats_dict = {
            url:
                FeedStats(failure_count=0, success_count=0, last_failure=-1, last_success=-1, last_try_result="Unknown")
            for url in self._feed_input
        }

    @property
    def run_indefinitely(self):
        """Property that determines to run the source indefinitely"""
        return self._run_indefinitely

    def get_feed_stats(self, feed_url: str) -> FeedStats:
        """
        Get feed url stats.

        Parameters
        ----------
        feed_url : str
            Feed URL that is part of feed_input passed to the constructor.

        Returns
        -------
        FeedStats
            FeedStats instance for the given feed URL if it exists.

        Raises
        ------
        ValueError
            If the feed URL is not found in the feed url provided to the constructor.
        """
        if feed_url not in self._feed_stats_dict:
            raise ValueError("The feed URL is not part of the feed url provided to the constructor.")

        return self._feed_stats_dict[feed_url]

    def _read_file_content(self, file_path: str) -> str:
        with open(file_path, 'r', encoding="utf-8") as file:
            return file.read()

<<<<<<< HEAD
    def _try_parse_feed_with_beautiful_soup(self, feed_input: str, is_url: bool) -> "feedparser.FeedParserDict":
        url = feed_input if is_url else None
        feed_input = self._get_response_text(feed_input) if is_url else self._read_file_content(feed_input)
=======
    def _try_parse_feed_with_beautiful_soup(self, feed_input: str) -> "feedparser.FeedParserDict":
>>>>>>> 659e7353

        soup = BeautifulSoup(feed_input, 'lxml')

        # Verify whether the given feed has 'item' or 'entry' tags.
        if soup.find('item'):
            items = soup.find_all("item")
        elif soup.find('entry'):
            items = soup.find_all("entry")
        else:
            if (is_url):
                err_msg = f"Unable to find item or entry tags in response from {url}."
            else:
                # Check if the current logging level is DEBUG
                if (logger.getEffectiveLevel() == logging.DEBUG):
                    # If DEBUG, print feed_input in full
                    err_msg = f"Unable to find item or entry tags in response from {feed_input}."
                else:
                    # If not DEBUG, truncate feed_input to 256 characters
                    truncated_input = (feed_input[:253] + '...') if len(feed_input) > 256 else feed_input
                    err_msg = (
                        f"Unable to find item or entry tags in response from feed input (truncated, set logging to debug"
                        f" for full output): {truncated_input}.")

            raise RuntimeError(err_msg)

        feed_items = []
        for item in items:
            feed_item = {}
            # Iterate over each child in an item
            for child in item.children:
                if child.name is not None:
                    # If child link doesn't have a text, get it from href
                    if child.name == "link":
                        link_value = child.get_text()
                        if not link_value:
                            feed_item[child.name] = child.get('href', 'Unknown value')
                        else:
                            feed_item[child.name] = link_value
                    # To be consistent with feedparser entries, rename guid to id
                    elif child.name == "guid":
                        feed_item["id"] = child.get_text()
                    else:
                        feed_item[child.name] = child.get_text()

            feed_items.append(feed_item)

        feed = feedparser.FeedParserDict()
        feed.update({"entries": feed_items})

        return feed

    def _try_parse_feed(self, url: str) -> "feedparser.FeedParserDict":
        is_url = RSSController.is_url(url)

        fallback = False
        cache_hit = False

        if is_url:
            response = self._session.get(url, timeout=self._request_timeout)
            feed_input = response.text
            if self._enable_cache:
                cache_hit = response.from_cache
        else:
            feed_input = url

        feed = feedparser.parse(feed_input)

        if feed["bozo"]:
            fallback = True
            try:
                if not is_url:
                    # Read file content
                    feed_input = self._read_file_content(feed_input)
                # Parse feed content with beautifulsoup
                feed = self._try_parse_feed_with_beautiful_soup(feed_input)
            except Exception:
                logger.error("Failed to parse the feed manually: %s", url)
                raise

        logger.debug("Parsed feed: %s. Cache hit: %s. Fallback: %s", url, cache_hit, fallback)

        return feed

    def parse_feeds(self):
        """
        Parse the RSS feed using the feedparser library.

        Yeilds
        ------
        feedparser.FeedParserDict
            The parsed feed content.
        """
        for url in self._feed_input:
            feed_stats: FeedStats = self._feed_stats_dict[url]
            current_time = time.time()
            try:
                if ((current_time - feed_stats.last_failure) >= self._cooldown_interval):
                    feed = self._try_parse_feed(url)

                    feed_stats.last_success = current_time
                    feed_stats.success_count += 1
                    feed_stats.last_try_result = "Success"

                    yield feed

            except Exception as ex:
                logger.warning("Failed to parse feed: %s Feed stats: %s\n%s.", url, asdict(feed_stats), ex)
                feed_stats.last_failure = current_time
                feed_stats.failure_count += 1
                feed_stats.last_try_result = "Failure"

            logger.debug("Feed stats: %s", asdict(feed_stats))

    def fetch_dataframes(self):
        """
        Fetch and process RSS feed entries.

        Yeilds
        ------
        cudf.DataFrame
            A DataFrame containing feed entry data.

        Raises
        ------
        Exception
            If there is error fetching or processing feed entries.
        """
        entry_accumulator = []
        current_entries = set()

        try:

            for feed in self.parse_feeds():

                for entry in feed.entries:
                    entry_id = entry.get('id')
                    current_entries.add(entry_id)
                    if entry_id not in self._previous_entries:
                        entry_accumulator.append(entry)

                        if self._batch_size > 0 and len(entry_accumulator) >= self._batch_size:
                            yield pd.DataFrame(entry_accumulator)
                            entry_accumulator.clear()

            self._previous_entries = current_entries

            # Yield any remaining entries.
            if entry_accumulator:
                yield pd.DataFrame(entry_accumulator)
            else:
                logger.debug("No new entries found.")

        except Exception as exc:
            logger.error("Error fetching or processing feed entries: %s", exc)
            raise

    @classmethod
    def is_url(cls, feed_input: str) -> bool:
        """
        Check if the provided url is a valid URL.

        Parameters
        ----------
        feed_input : str
            The url string to be checked.

        Returns
        -------
        bool
            True if the url is a valid URL, False otherwise.
        """
        try:
            parsed_url = urlparse(feed_input)
            return parsed_url.scheme != '' and parsed_url.netloc != ''
        except Exception:
            return False<|MERGE_RESOLUTION|>--- conflicted
+++ resolved
@@ -154,13 +154,7 @@
         with open(file_path, 'r', encoding="utf-8") as file:
             return file.read()
 
-<<<<<<< HEAD
-    def _try_parse_feed_with_beautiful_soup(self, feed_input: str, is_url: bool) -> "feedparser.FeedParserDict":
-        url = feed_input if is_url else None
-        feed_input = self._get_response_text(feed_input) if is_url else self._read_file_content(feed_input)
-=======
     def _try_parse_feed_with_beautiful_soup(self, feed_input: str) -> "feedparser.FeedParserDict":
->>>>>>> 659e7353
 
         soup = BeautifulSoup(feed_input, 'lxml')
 
@@ -170,19 +164,16 @@
         elif soup.find('entry'):
             items = soup.find_all("entry")
         else:
-            if (is_url):
-                err_msg = f"Unable to find item or entry tags in response from {url}."
+            # Check if the current logging level is DEBUG
+            if (logger.getEffectiveLevel() == logging.DEBUG):
+                # If DEBUG, print feed_input in full
+                err_msg = f"Unable to find item or entry tags in response from {feed_input}."
             else:
-                # Check if the current logging level is DEBUG
-                if (logger.getEffectiveLevel() == logging.DEBUG):
-                    # If DEBUG, print feed_input in full
-                    err_msg = f"Unable to find item or entry tags in response from {feed_input}."
-                else:
-                    # If not DEBUG, truncate feed_input to 256 characters
-                    truncated_input = (feed_input[:253] + '...') if len(feed_input) > 256 else feed_input
-                    err_msg = (
-                        f"Unable to find item or entry tags in response from feed input (truncated, set logging to debug"
-                        f" for full output): {truncated_input}.")
+                # If not DEBUG, truncate feed_input to 256 characters
+                truncated_input = (feed_input[:253] + '...') if len(feed_input) > 256 else feed_input
+                err_msg = (
+                    f"Unable to find item or entry tags in response from feed input (truncated, set logging to debug"
+                    f" for full output): {truncated_input}.")
 
             raise RuntimeError(err_msg)
 
