# Copyright (c) 2022-2023, NVIDIA CORPORATION.
#
# Licensed under the Apache License, Version 2.0 (the "License");
# you may not use this file except in compliance with the License.
# You may obtain a copy of the License at
#
#     http://www.apache.org/licenses/LICENSE-2.0
#
# Unless required by applicable law or agreed to in writing, software
# distributed under the License is distributed on an "AS IS" BASIS,
# WITHOUT WARRANTIES OR CONDITIONS OF ANY KIND, either express or implied.
# See the License for the specific language governing permissions and
# limitations under the License.
"""
Message classes, which contain data being transfered between pipeline stages
"""

# Import order is very important here. Import base classes before child ones
# isort: off

<<<<<<< HEAD
from morpheus._lib.messages import ControlMessage
=======
from morpheus.messages.memory.tensor_memory import TensorMemory
>>>>>>> 808f9965
from morpheus.messages.memory.inference_memory import InferenceMemory
from morpheus.messages.memory.inference_memory import InferenceMemoryAE
from morpheus.messages.memory.inference_memory import InferenceMemoryFIL
from morpheus.messages.memory.inference_memory import InferenceMemoryNLP
from morpheus.messages.memory.response_memory import ResponseMemory
from morpheus.messages.memory.response_memory import ResponseMemoryAE
from morpheus.messages.memory.response_memory import ResponseMemoryProbs
from morpheus.messages.message_base import MessageBase
from morpheus.messages.message_meta import MessageMeta
from morpheus.messages.message_meta import UserMessageMeta
from morpheus.messages.multi_ae_message import MultiAEMessage
from morpheus.messages.multi_inference_message import MultiInferenceFILMessage
from morpheus.messages.multi_inference_message import MultiInferenceMessage
from morpheus.messages.multi_inference_message import MultiInferenceNLPMessage
from morpheus.messages.multi_message import MultiMessage
from morpheus.messages.multi_response_message import MultiResponseAEMessage
from morpheus.messages.multi_response_message import MultiResponseMessage
from morpheus.messages.multi_response_message import MultiResponseProbsMessage
from morpheus.messages.multi_tensor_message import MultiTensorMessage

__all__ = [
    "InferenceMemory",
    "InferenceMemoryAE",
    "InferenceMemoryFIL",
    "InferenceMemoryNLP",
    "MessageBase",
    "ControlMessage",
    "MessageMeta",
    "MultiAEMessage",
    "MultiInferenceFILMessage",
    "MultiInferenceMessage",
    "MultiInferenceNLPMessage",
    "MultiMessage",
    "MultiResponseAEMessage",
    "MultiResponseMessage",
    "MultiResponseProbsMessage",
    "MultiTensorMessage",
    "ResponseMemory",
    "ResponseMemoryAE",
    "ResponseMemoryProbs",
    "TensorMemory",
    "UserMessageMeta",
]<|MERGE_RESOLUTION|>--- conflicted
+++ resolved
@@ -18,11 +18,8 @@
 # Import order is very important here. Import base classes before child ones
 # isort: off
 
-<<<<<<< HEAD
 from morpheus._lib.messages import ControlMessage
-=======
 from morpheus.messages.memory.tensor_memory import TensorMemory
->>>>>>> 808f9965
 from morpheus.messages.memory.inference_memory import InferenceMemory
 from morpheus.messages.memory.inference_memory import InferenceMemoryAE
 from morpheus.messages.memory.inference_memory import InferenceMemoryFIL
@@ -44,12 +41,12 @@
 from morpheus.messages.multi_tensor_message import MultiTensorMessage
 
 __all__ = [
+    "ControlMessage",
     "InferenceMemory",
     "InferenceMemoryAE",
     "InferenceMemoryFIL",
     "InferenceMemoryNLP",
     "MessageBase",
-    "ControlMessage",
     "MessageMeta",
     "MultiAEMessage",
     "MultiInferenceFILMessage",
