# Copyright (c) 2021-2023, NVIDIA CORPORATION.
#
# Licensed under the Apache License, Version 2.0 (the "License");
# you may not use this file except in compliance with the License.
# You may obtain a copy of the License at
#
#     http://www.apache.org/licenses/LICENSE-2.0
#
# Unless required by applicable law or agreed to in writing, software
# distributed under the License is distributed on an "AS IS" BASIS,
# WITHOUT WARRANTIES OR CONDITIONS OF ANY KIND, either express or implied.
# See the License for the specific language governing permissions and
# limitations under the License.

import inspect
import typing
from abc import abstractmethod

import mrc
import typing_utils
from mrc.core import operators as ops

from morpheus.config import Config
from morpheus.messages import MultiInferenceMessage
from morpheus.messages import MultiMessage
from morpheus.pipeline.multi_message_stage import MultiMessageStage
from morpheus.pipeline.stage_schema import StageSchema


class PreprocessBaseStage(MultiMessageStage):
    """
    This is a base pre-processing class holding general functionality for all preprocessing stages.

    Parameters
    ----------
    c : `morpheus.config.Config`
        Pipeline configuration instance.

    """

    def __init__(self, c: Config):
        super().__init__(c)

        self._preprocess_fn = None
        self._should_log_timestamps = True

    def accepted_types(self) -> typing.Tuple:
        """
        Returns accepted input types for this stage.

        """
        return (MultiMessage, )

    def compute_schema(self, schema: StageSchema):
        out_type = MultiInferenceMessage

        self._preprocess_fn = self._get_preprocess_fn()
        preproc_sig = inspect.signature(self._preprocess_fn)

        # If the innerfunction returns a type annotation, update the output type
        if (preproc_sig.return_annotation
                and typing_utils.issubtype(preproc_sig.return_annotation, MultiInferenceMessage)):
            out_type = preproc_sig.return_annotation

        schema.output_schema.set_type(out_type)

    @abstractmethod
    def _get_preprocess_fn(self) -> typing.Callable[[MultiMessage], MultiInferenceMessage]:
        pass

    @abstractmethod
    def _get_preprocess_node(self, builder: mrc.Builder) -> mrc.SegmentObject:
        pass

    def _build_single(self, builder: mrc.Builder, input_node: mrc.SegmentObject) -> mrc.SegmentObject:
        assert self._preprocess_fn is not None, "Preprocess function not set"
        if self._build_cpp_node():
<<<<<<< HEAD
            stream = self._get_preprocess_node(builder)
            stream.launch_options.pe_count = self._config.num_threads
=======
            node = self._get_preprocess_node(builder)
>>>>>>> d91f891a
        else:
            node = builder.make_node(self.unique_name, ops.map(self._preprocess_fn))

        builder.make_edge(input_node, node)

        return node<|MERGE_RESOLUTION|>--- conflicted
+++ resolved
@@ -75,12 +75,8 @@
     def _build_single(self, builder: mrc.Builder, input_node: mrc.SegmentObject) -> mrc.SegmentObject:
         assert self._preprocess_fn is not None, "Preprocess function not set"
         if self._build_cpp_node():
-<<<<<<< HEAD
-            stream = self._get_preprocess_node(builder)
-            stream.launch_options.pe_count = self._config.num_threads
-=======
             node = self._get_preprocess_node(builder)
->>>>>>> d91f891a
+            node.launch_options.pe_count = self._config.num_threads
         else:
             node = builder.make_node(self.unique_name, ops.map(self._preprocess_fn))
 
