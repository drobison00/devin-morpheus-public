--- conflicted
+++ resolved
@@ -40,11 +40,7 @@
 @pytest.fixture(autouse=True, scope='session')
 def dask_cuda(fail_missing: bool):
     """
-<<<<<<< HEAD
-    Mark tests requiring dask.distributed
-=======
-    Mark tests requiring dat_cuda
->>>>>>> e0c1760f
+    Mark tests requiring dask_cuda
     """
     yield import_or_skip("dask_cuda", reason="Downloader requires dask_cuda", fail_missing=fail_missing)
 
